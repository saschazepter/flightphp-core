{
    "name": "flightphp/core",
    "description": "Flight is a fast, simple, extensible framework for PHP. Flight enables you to quickly and easily build RESTful web applications. This is the maintained fork of mikecao/flight",
    "homepage": "http://flightphp.com",
    "license": "MIT",
    "authors": [
        {
            "name": "Mike Cao",
            "email": "mike@mikecao.com",
            "homepage": "http://www.mikecao.com/",
            "role": "Original Developer"
        },
        {
            "name": "Franyer Sánchez",
            "email": "franyeradriansanchez@gmail.com",
            "homepage": "https://faslatam.000webhostapp.com",
            "role": "Maintainer"
        },
        {
            "name": "n0nag0n",
            "email": "n0nag0n@sky-9.com",
            "role": "Maintainer"
        }
    ],
    "require": {
        "php": "^7.4|^8.0|^8.1|^8.2|^8.3",
        "ext-json": "*"
    },
    "autoload": {
        "files": [
            "flight/autoload.php"
        ]
    },
    "autoload-dev": {
        "classmap": [
            "tests/classes/User.php",
            "tests/classes/Hello.php",
            "tests/classes/Factory.php",
            "tests/classes/TesterClass.php"
        ]
    },
    "require-dev": {
        "ext-pdo_sqlite": "*",
<<<<<<< HEAD
=======
        "league/container": "^4.2",
        "level-2/dice": "^4.0",
>>>>>>> fe2ad0c0
        "phpstan/extension-installer": "^1.3",
        "phpstan/phpstan": "^1.10",
        "phpunit/phpunit": "^9.5",
        "rregeer/phpunit-coverage-check": "^0.3.1",
        "squizlabs/php_codesniffer": "^3.9"
    },
    "config": {
        "allow-plugins": {
            "phpstan/extension-installer": true
        },
        "process-timeout": 0,
        "sort-packages": true
    },
    "scripts": {
        "test": "phpunit",
        "test-coverage": "rm -f clover.xml && XDEBUG_MODE=coverage vendor/bin/phpunit --coverage-html=coverage --coverage-clover=clover.xml && vendor/bin/coverage-check clover.xml 100",
        "test-server": "echo \"Running Test Server\" && php -S localhost:8000 -t tests/server/",
        "test-server-v2": "echo \"Running Test Server\" && php -S localhost:8000 -t tests/server-v2/",
        "test-coverage:win": "del clover.xml && phpunit --coverage-html=coverage --coverage-clover=clover.xml && coverage-check clover.xml 100",
        "lint": "phpstan --no-progress -cphpstan.neon",
        "beautify": "phpcbf --standard=phpcs.xml",
        "phpcs": "phpcs --standard=phpcs.xml -n",
        "post-install-cmd": ["php -r \"if (!file_exists('phpcs.xml')) copy('phpcs.xml.dist', 'phpcs.xml');\""]
    },
    "suggest": {
        "latte/latte": "Latte template engine",
        "tracy/tracy": "Tracy debugger",
        "phpstan/phpstan": "PHP Static Analyzer"
    },
    "replace": {
        "mikecao/flight": "2.0.2"
    }
}<|MERGE_RESOLUTION|>--- conflicted
+++ resolved
@@ -41,16 +41,13 @@
     },
     "require-dev": {
         "ext-pdo_sqlite": "*",
-<<<<<<< HEAD
-=======
         "league/container": "^4.2",
         "level-2/dice": "^4.0",
->>>>>>> fe2ad0c0
         "phpstan/extension-installer": "^1.3",
         "phpstan/phpstan": "^1.10",
         "phpunit/phpunit": "^9.5",
         "rregeer/phpunit-coverage-check": "^0.3.1",
-        "squizlabs/php_codesniffer": "^3.9"
+        "squizlabs/php_codesniffer": "^3.8"
     },
     "config": {
         "allow-plugins": {
@@ -67,8 +64,7 @@
         "test-coverage:win": "del clover.xml && phpunit --coverage-html=coverage --coverage-clover=clover.xml && coverage-check clover.xml 100",
         "lint": "phpstan --no-progress -cphpstan.neon",
         "beautify": "phpcbf --standard=phpcs.xml",
-        "phpcs": "phpcs --standard=phpcs.xml -n",
-        "post-install-cmd": ["php -r \"if (!file_exists('phpcs.xml')) copy('phpcs.xml.dist', 'phpcs.xml');\""]
+        "phpcs": "phpcs --standard=phpcs.xml -n"
     },
     "suggest": {
         "latte/latte": "Latte template engine",
