<?php

declare(strict_types=1);

namespace flight;

use Closure;
use ErrorException;
use Exception;
use flight\core\Dispatcher;
use flight\core\Loader;
use flight\net\Request;
use flight\net\Response;
use flight\net\Router;
use flight\template\View;
use Throwable;
use flight\net\Route;

/**
 * The Engine class contains the core functionality of the framework.
 * It is responsible for loading an HTTP request, running the assigned services,
 * and generating an HTTP response.
 *
 * @license MIT, http://flightphp.com/license
 * @copyright Copyright (c) 2011, Mike Cao <mike@mikecao.com>
 *
 * # Core methods
 * @method void start() Starts engine
 * @method void stop() Stops framework and outputs current response
 * @method void halt(int $code = 200, string $message = '', bool $actuallyExit = true)
 * Stops processing and returns a given response.
 *
 * # Routing
 * @method Route route(string $pattern, callable|string $callback, bool $pass_route = false, string $alias = '')
 * Routes a URL to a callback function with all applicable methods
 * @method void group(string $pattern, callable $callback, array<int, callable|object> $group_middlewares = [])
 * Groups a set of routes together under a common prefix.
 * @method Route post(string $pattern, callable|string $callback, bool $pass_route = false, string $alias = '')
 * Routes a POST URL to a callback function.
 * @method Route put(string $pattern, callable|string $callback, bool $pass_route = false, string $alias = '')
 * Routes a PUT URL to a callback function.
 * @method Route patch(string $pattern, callable|string $callback, bool $pass_route = false, string $alias = '')
 * Routes a PATCH URL to a callback function.
 * @method Route delete(string $pattern, callable|string $callback, bool $pass_route = false, string $alias = '')
 * Routes a DELETE URL to a callback function.
 * @method Router router() Gets router
 * @method string getUrl(string $alias) Gets a url from an alias
 *
 * # Views
 * @method void render(string $file, ?array $data = null, ?string $key = null) Renders template
 * @method View view() Gets current view
 *
 * # Request-Response
 * @method Request request() Gets current request
 * @method Response response() Gets current response
 * @method void error(Throwable $e) Sends an HTTP 500 response for any errors.
 * @method void notFound() Sends an HTTP 404 response when a URL is not found.
 * @method void redirect(string $url, int $code = 303)  Redirects the current request to another URL.
 * @method void json(mixed $data, int $code = 200, bool $encode = true, string $charset = 'utf-8', int $option = 0)
 * Sends a JSON response.
 * @method void jsonp(mixed $data, string $param = 'jsonp', int $code = 200, bool $encode = true, string $charset = 'utf-8', int $option = 0)
 * Sends a JSONP response.
 *
 * # HTTP caching
 * @method void etag(string $id, ('strong'|'weak') $type = 'strong') Handles ETag HTTP caching.
 * @method void lastModified(int $time) Handles last modified HTTP caching.
 *
 * phpcs:disable PSR2.Methods.MethodDeclaration.Underscore
 */
class Engine
{
    /** @var array<string> List of methods that can be extended in the Engine class. */
    private const MAPPABLE_METHODS = [
        'start', 'stop', 'route', 'halt', 'error', 'notFound',
        'render', 'redirect', 'etag', 'lastModified', 'json', 'jsonp',
        'post', 'put', 'patch', 'delete', 'group', 'getUrl'
    ];

    /** @var array<string, mixed> Stored variables. */
    protected array $vars = [];

    /** Class loader. */
    protected Loader $loader;

    /** Event dispatcher. */
    protected Dispatcher $dispatcher;

    /** If the framework has been initialized or not. */
    protected bool $initialized = false;

    public function __construct()
    {
        $this->loader = new Loader();
        $this->dispatcher = new Dispatcher();
        $this->init();
    }

    /**
     * Handles calls to class methods.
     *
     * @param string $name Method name
     * @param array<int, mixed> $params Method parameters
     *
     * @throws Exception
     * @return mixed Callback results
     */
    public function __call(string $name, array $params)
    {
        $callback = $this->dispatcher->get($name);

        if (\is_callable($callback)) {
            return $this->dispatcher->run($name, $params);
        }

        if (!$this->loader->get($name)) {
            throw new Exception("$name must be a mapped method.");
        }

        $shared = empty($params) || $params[0];

        return $this->loader->load($name, $shared);
    }

    //////////////////
    // Core Methods //
    //////////////////

    /** Initializes the framework. */
    public function init(): void
    {
        $initialized = $this->initialized;
        $self = $this;

        if ($initialized) {
            $this->vars = [];
            $this->loader->reset();
            $this->dispatcher->reset();
        }

        // Add this class to Dispatcher
        $this->dispatcher->setEngine($this);

        // Register default components
        $this->loader->register('request', Request::class);
        $this->loader->register('response', Response::class);
        $this->loader->register('router', Router::class);

        $this->loader->register('view', View::class, [], function (View $view) use ($self) {
            $view->path = $self->get('flight.views.path');
            $view->extension = $self->get('flight.views.extension');
        });

        foreach (self::MAPPABLE_METHODS as $name) {
            $this->dispatcher->set($name, [$this, "_$name"]);
        }

        // Default configuration settings
        $this->set('flight.base_url');
        $this->set('flight.case_sensitive', false);
        $this->set('flight.handle_errors', true);
        $this->set('flight.log_errors', false);
        $this->set('flight.views.path', './views');
        $this->set('flight.views.extension', '.php');
        $this->set('flight.content_length', true);
        $this->set('flight.v2.output_buffering', false);

        // Startup configuration
        $this->before('start', function () use ($self) {
            // Enable error handling
            if ($self->get('flight.handle_errors')) {
                set_error_handler([$self, 'handleError']);
                set_exception_handler([$self, 'handleException']);
            }

            // Set case-sensitivity
            $self->router()->case_sensitive = $self->get('flight.case_sensitive');
            // Set Content-Length
            $self->response()->content_length = $self->get('flight.content_length');
            // This is to maintain legacy handling of output buffering
            // which causes a lot of problems. This will be removed
            // in v4
            $self->response()->v2_output_buffering = $this->get('flight.v2.output_buffering');
        });

        $this->initialized = true;
    }

    /**
     * Custom error handler. Converts errors into exceptions.
     *
     * @param int $errno Error number
     * @param string $errstr Error string
     * @param string $errfile Error file name
     * @param int $errline Error file line number
     *
     * @return false
     * @throws ErrorException
     */
    public function handleError(int $errno, string $errstr, string $errfile, int $errline): bool
    {
        if ($errno & error_reporting()) {
            throw new ErrorException($errstr, $errno, 0, $errfile, $errline);
        }

        return false;
    }

    /**
     * Custom exception handler. Logs exceptions.
     *
     * @param Throwable $e Thrown exception
     */
    public function handleException(Throwable $e): void
    {
        if ($this->get('flight.log_errors')) {
            error_log($e->getMessage()); // @codeCoverageIgnore
        }

        $this->error($e);
    }

    /**
     * Registers the container handler
     *
     * @param callable|object $containerHandler Callback function or PSR-11 Container object that sets the container and how it will inject classes
     *
     * @return void
     */
    public function registerContainerHandler($containerHandler): void
    {
        $this->dispatcher->setContainerHandler($containerHandler);
    }

    /**
     * Maps a callback to a framework method.
     *
     * @param string $name Method name
     * @param callable $callback Callback function
     *
     * @throws Exception If trying to map over a framework method
     */
    public function map(string $name, callable $callback): void
    {
        if (method_exists($this, $name)) {
            throw new Exception('Cannot override an existing framework method.');
        }

        $this->dispatcher->set($name, $callback);
    }

    /**
     * Registers a class to a framework method.
     *
     * # Usage example:
     * ```
     * $app = new Engine;
     * $app->register('user', User::class);
     *
     * $app->user(); # <- Return a User instance
     * ```
     *
     * @param string $name Method name
     * @param class-string<T> $class Class name
     * @param array<int, mixed> $params Class initialization parameters
     * @param ?Closure(T $instance): void $callback Function to call after object instantiation
     *
     * @template T of object
     * @throws Exception If trying to map over a framework method
     */
    public function register(string $name, string $class, array $params = [], ?callable $callback = null): void
    {
        if (method_exists($this, $name)) {
            throw new Exception('Cannot override an existing framework method.');
        }

        $this->loader->register($name, $class, $params, $callback);
    }

    /** Unregisters a class to a framework method. */
    public function unregister(string $methodName): void
    {
        $this->loader->unregister($methodName);
    }

    /**
     * Adds a pre-filter to a method.
     *
     * @param string $name Method name
     * @param Closure(array<int, mixed> &$params, string &$output): (void|false) $callback
     */
    public function before(string $name, callable $callback): void
    {
        $this->dispatcher->hook($name, 'before', $callback);
    }

    /**
     * Adds a post-filter to a method.
     *
     * @param string $name Method name
     * @param Closure(array<int, mixed> &$params, string &$output): (void|false) $callback
     */
    public function after(string $name, callable $callback): void
    {
        $this->dispatcher->hook($name, 'after', $callback);
    }

    /**
     * Gets a variable.
     *
     * @param ?string $key Variable name
     *
     * @return mixed Variable value or `null` if `$key` doesn't exists.
     */
    public function get(?string $key = null)
    {
        if ($key === null) {
            return $this->vars;
        }

        return $this->vars[$key] ?? null;
    }

    /**
     * Sets a variable.
     *
     * @param string|iterable<string, mixed> $key
     * Variable name as `string` or an iterable of `'varName' => $varValue`
     * @param mixed $value Ignored if `$key` is an `iterable`
     */
    public function set($key, $value = null): void
    {
        if (\is_iterable($key)) {
            foreach ($key as $k => $v) {
                $this->vars[$k] = $v;
            }

            return;
        }

        $this->vars[$key] = $value;
    }

    /**
     * Checks if a variable has been set.
     *
     * @param string $key Variable name
     *
     * @return bool Variable status
     */
    public function has(string $key): bool
    {
        return isset($this->vars[$key]);
    }

    /**
     * Unsets a variable. If no key is passed in, clear all variables.
     *
     * @param ?string $key Variable name, if `$key` isn't provided, it clear all variables.
     */
    public function clear(?string $key = null): void
    {
        if ($key === null) {
            $this->vars = [];

            return;
        }

        unset($this->vars[$key]);
    }

    /**
     * Adds a path for class autoloading.
     *
     * @param string $dir Directory path
     */
    public function path(string $dir): void
    {
        $this->loader->addDirectory($dir);
    }

    /**
     * Processes each routes middleware.
     *
     * @param Route $route The route to process the middleware for.
     * @param 'before'|'after' $event_name If this is the before or after method.
     */
    protected function processMiddleware(Route $route, string $event_name): bool
    {
        $at_least_one_middleware_failed = false;

        $middlewares = $event_name === Dispatcher::FILTER_BEFORE ? $route->middleware : array_reverse($route->middleware);
        $params = $route->params;

        foreach ($middlewares as $middleware) {
            $middleware_object = false;

            if ($event_name === Dispatcher::FILTER_BEFORE) {
                // can be a callable or a class
                $middleware_object = (is_callable($middleware) === true
                    ? $middleware
                    : (method_exists($middleware, Dispatcher::FILTER_BEFORE) === true
                        ? [$middleware, Dispatcher::FILTER_BEFORE]
                        : false
                    )
                );
            } elseif ($event_name === Dispatcher::FILTER_AFTER) {
                // must be an object. No functions allowed here
                if (
                    is_object($middleware) === true
                    && !($middleware instanceof Closure)
                    && method_exists($middleware, Dispatcher::FILTER_AFTER) === true
                ) {
                    $middleware_object = [$middleware, Dispatcher::FILTER_AFTER];
                }
            }

            if ($middleware_object === false) {
                continue;
            }

            $use_v3_output_buffering =
                $this->response()->v2_output_buffering === false &&
                $route->is_streamed === false;

            if ($use_v3_output_buffering === true) {
                ob_start();
            }

            // It's assumed if you don't declare before, that it will be assumed as the before method
            $middleware_result = $middleware_object($params);

            if ($use_v3_output_buffering === true) {
                $this->response()->write(ob_get_clean());
            }

            if ($middleware_result === false) {
                $at_least_one_middleware_failed = true;
                break;
            }
        }

        return $at_least_one_middleware_failed;
    }

    ////////////////////////
    // Extensible Methods //
    ////////////////////////
    /**
     * Starts the framework.
     *
     * @throws Exception
     */
    public function _start(): void
    {
        $dispatched = false;
        $self = $this;
        $request = $this->request();
        $response = $this->response();
        $router = $this->router();

        // Allow filters to run
        $this->after('start', function () use ($self) {
            $self->stop();
        });

        if ($response->v2_output_buffering === true) {
            // Flush any existing output
            if (ob_get_length() > 0) {
                $response->write(ob_get_clean()); // @codeCoverageIgnore
            }

            // Enable output buffering
            // This is closed in the Engine->_stop() method
            ob_start();
        }

        // Route the request
        $failed_middleware_check = false;

        while ($route = $router->route($request)) {
            $params = array_values($route->params);

            // Add route info to the parameter list
            if ($route->pass) {
                $params[] = $route;
            }

            // If this route is to be streamed, we need to output the headers now
            if ($route->is_streamed === true) {
                $response->status($route->streamed_headers['status']);
                unset($route->streamed_headers['status']);
                $response->header('X-Accel-Buffering', 'no');
                $response->header('Connection', 'close');
                foreach ($route->streamed_headers as $header => $value) {
                    $response->header($header, $value);
                }

                // We obviously don't know the content length right now. This must be false.
                $response->content_length = false;
                $response->sendHeaders();
                $response->markAsSent();
            }

            // Run any before middlewares
            if (count($route->middleware) > 0) {
                $at_least_one_middleware_failed = $this->processMiddleware($route, 'before');
                if ($at_least_one_middleware_failed === true) {
                    $failed_middleware_check = true;
                    break;
                }
            }

            $use_v3_output_buffering =
                $this->response()->v2_output_buffering === false &&
                $route->is_streamed === false;

            if ($use_v3_output_buffering === true) {
                ob_start();
            }

            // Call route handler
            $continue = $this->dispatcher->execute(
                $route->callback,
                $params
            );

            if ($use_v3_output_buffering === true) {
                $response->write(ob_get_clean());
            }

            // Run any before middlewares
            if (count($route->middleware) > 0) {
                // process the middleware in reverse order now
                $at_least_one_middleware_failed = $this->processMiddleware($route, 'after');

                if ($at_least_one_middleware_failed === true) {
                    $failed_middleware_check = true;
                    break;
                }
            }

            $dispatched = true;

            if (!$continue) {
                break;
            }

            $router->next();

            $dispatched = false;
        }

        // HEAD requests should be identical to GET requests but have no body
        if ($request->method === 'HEAD') {
            $response->clearBody();
        }

        if ($failed_middleware_check === true) {
            $this->halt(403, 'Forbidden', empty(getenv('PHPUNIT_TEST')));
        } elseif ($dispatched === false) {
            $this->notFound();
        }
    }

    /**
     * Sends an HTTP 500 response for any errors.
     *
     * @param Throwable $e Thrown exception
     */
    public function _error(Throwable $e): void
    {
        $msg = sprintf(
            '<h1>500 Internal Server Error</h1><h3>%s (%s)</h3><pre>%s</pre>',
            $e->getMessage(),
            $e->getCode(),
            $e->getTraceAsString()
        );

        try {
            $this->response()
                ->clear()
                ->status(500)
                ->write($msg)
                ->send();
            // @codeCoverageIgnoreStart
        } catch (Throwable $t) {
            exit($msg);
        }
        // @codeCoverageIgnoreEnd
    }

    /**
     * Stops the framework and outputs the current response.
     *
     * @param ?int $code HTTP status code
     *
     * @throws Exception
     * @deprecated 3.5.3 This method will be removed in v4
     */
    public function _stop(?int $code = null): void
    {
        $response = $this->response();

        if (!$response->sent()) {
            if ($code !== null) {
                $response->status($code);
            }

            if ($response->v2_output_buffering === true && ob_get_length() > 0) {
                $response->write(ob_get_clean());
            }

            $response->send();
        }
    }

    /**
     * Routes a URL to a callback function.
     *
     * @param string $pattern URL pattern to match
     * @param callable|string $callback Callback function
     * @param bool $pass_route Pass the matching route object to the callback
     * @param string $alias The alias for the route
     */
    public function _route(string $pattern, $callback, bool $pass_route = false, string $alias = ''): Route
    {
        return $this->router()->map($pattern, $callback, $pass_route, $alias);
    }

    /**
     * Routes a URL to a callback function.
     *
     * @param string $pattern URL pattern to match
     * @param callable $callback Callback function that includes the Router class as first parameter
     * @param array<int, callable|object> $group_middlewares The middleware to be applied to the route
     */
    public function _group(string $pattern, callable $callback, array $group_middlewares = []): void
    {
        $this->router()->group($pattern, $callback, $group_middlewares);
    }

    /**
     * Routes a URL to a callback function.
     *
     * @param string $pattern URL pattern to match
     * @param callable|string $callback Callback function or string class->method
     * @param bool $pass_route Pass the matching route object to the callback
     */
    public function _post(string $pattern, $callback, bool $pass_route = false, string $route_alias = ''): void
    {
        $this->router()->map('POST ' . $pattern, $callback, $pass_route, $route_alias);
    }

    /**
     * Routes a URL to a callback function.
     *
     * @param string $pattern URL pattern to match
     * @param callable|string $callback Callback function or string class->method
     * @param bool $pass_route Pass the matching route object to the callback
     */
    public function _put(string $pattern, $callback, bool $pass_route = false, string $route_alias = ''): void
    {
        $this->router()->map('PUT ' . $pattern, $callback, $pass_route, $route_alias);
    }

    /**
     * Routes a URL to a callback function.
     *
     * @param string $pattern URL pattern to match
     * @param callable|string $callback Callback function or string class->method
     * @param bool $pass_route Pass the matching route object to the callback
     */
<<<<<<< HEAD
    public function _patch(
        string $pattern,
        callable $callback,
        bool $pass_route = false,
        string $route_alias = ''
    ): void {
=======
    public function _patch(string $pattern, $callback, bool $pass_route = false, string $route_alias = ''): void
    {
>>>>>>> fe2ad0c0
        $this->router()->map('PATCH ' . $pattern, $callback, $pass_route, $route_alias);
    }

    /**
     * Routes a URL to a callback function.
     *
     * @param string $pattern URL pattern to match
     * @param callable|string $callback Callback function or string class->method
     * @param bool $pass_route Pass the matching route object to the callback
     */
<<<<<<< HEAD
    public function _delete(
        string $pattern,
        callable $callback,
        bool $pass_route = false,
        string $route_alias = ''
    ): void {
=======
    public function _delete(string $pattern, $callback, bool $pass_route = false, string $route_alias = ''): void
    {
>>>>>>> fe2ad0c0
        $this->router()->map('DELETE ' . $pattern, $callback, $pass_route, $route_alias);
    }

    /**
     * Stops processing and returns a given response.
     *
     * @param int $code HTTP status code
     * @param string $message Response message
     * @param bool $actuallyExit Whether to actually exit the script or just send response
     */
    public function _halt(int $code = 200, string $message = '', bool $actuallyExit = true): void
    {
        $this->response()
            ->clear()
            ->status($code)
            ->write($message)
            ->send();
        if ($actuallyExit === true) {
            exit(); // @codeCoverageIgnore
        }
    }

    /** Sends an HTTP 404 response when a URL is not found. */
    public function _notFound(): void
    {
        $output = '<h1>404 Not Found</h1><h3>The page you have requested could not be found.</h3>';

        $this->response()
            ->clear()
            ->status(404)
            ->write($output)
            ->send();
    }

    /**
     * Redirects the current request to another URL.
     *
     * @param int $code HTTP status code
     */
    public function _redirect(string $url, int $code = 303): void
    {
        $base = $this->get('flight.base_url') ?? $this->request()->base;

        // Append base url to redirect url
        if ($base !== '/' && strpos($url, '://') === false) {
            $url = $base . preg_replace('#/+#', '/', '/' . $url);
        }

        $this->response()
            ->clear()
            ->status($code)
            ->header('Location', $url)
            ->send();
    }

    /**
     * Renders a template.
     *
     * @param string $file Template file
     * @param ?array<string, mixed> $data Template data
     * @param ?string $key View variable name
     *
     * @throws Exception If template file wasn't found
     */
    public function _render(string $file, ?array $data = null, ?string $key = null): void
    {
        if ($key !== null) {
            $this->view()->set($key, $this->view()->fetch($file, $data));

            return;
        }

        $this->view()->render($file, $data);
    }

    /**
     * Sends a JSON response.
     *
     * @param mixed $data JSON data
     * @param int $code HTTP status code
     * @param bool $encode Whether to perform JSON encoding
     * @param string $charset Charset
     * @param int $option Bitmask Json constant such as JSON_HEX_QUOT
     *
     * @throws Exception
     */
    public function _json(
        $data,
        int $code = 200,
        bool $encode = true,
        string $charset = 'utf-8',
        int $option = 0
    ): void {
        $json = $encode ? json_encode($data, $option) : $data;

        $this->response()
            ->status($code)
            ->header('Content-Type', 'application/json; charset=' . $charset)
            ->write($json);
        if ($this->response()->v2_output_buffering === true) {
            $this->response()->send();
        }
    }

    /**
     * Sends a JSONP response.
     *
     * @param mixed $data JSON data
     * @param string $param Query parameter that specifies the callback name.
     * @param int $code HTTP status code
     * @param bool $encode Whether to perform JSON encoding
     * @param string $charset Charset
     * @param int $option Bitmask Json constant such as JSON_HEX_QUOT
     *
     * @throws Exception
     */
    public function _jsonp(
        $data,
        string $param = 'jsonp',
        int $code = 200,
        bool $encode = true,
        string $charset = 'utf-8',
        int $option = 0
    ): void {
        $json = $encode ? json_encode($data, $option) : $data;
        $callback = $this->request()->query[$param];

        $this->response()
            ->status($code)
            ->header('Content-Type', 'application/javascript; charset=' . $charset)
            ->write($callback . '(' . $json . ');');
        if ($this->response()->v2_output_buffering === true) {
            $this->response()->send();
        }
    }

    /**
     * Handles ETag HTTP caching.
     *
     * @param string $id ETag identifier
     * @param 'strong'|'weak' $type ETag type
     */
    public function _etag(string $id, string $type = 'strong'): void
    {
        $id = (($type === 'weak') ? 'W/' : '') . $id;

        $this->response()->header('ETag', '"' . str_replace('"', '\"', $id) . '"');

        if (
            isset($_SERVER['HTTP_IF_NONE_MATCH']) &&
            $_SERVER['HTTP_IF_NONE_MATCH'] === $id
        ) {
            $this->halt(304, '', empty(getenv('PHPUNIT_TEST')));
        }
    }

    /**
     * Handles last modified HTTP caching.
     *
     * @param int $time Unix timestamp
     */
    public function _lastModified(int $time): void
    {
        $this->response()->header('Last-Modified', gmdate('D, d M Y H:i:s \G\M\T', $time));

        if (
            isset($_SERVER['HTTP_IF_MODIFIED_SINCE']) &&
            strtotime($_SERVER['HTTP_IF_MODIFIED_SINCE']) === $time
        ) {
            $this->halt(304, '', empty(getenv('PHPUNIT_TEST')));
        }
    }

    /**
     * Gets a url from an alias that's supplied.
     *
     * @param string $alias the route alias.
     * @param array<string, mixed> $params The params for the route if applicable.
     */
    public function _getUrl(string $alias, array $params = []): string
    {
        return $this->router()->getUrlByAlias($alias, $params);
    }
}<|MERGE_RESOLUTION|>--- conflicted
+++ resolved
@@ -27,8 +27,7 @@
  * # Core methods
  * @method void start() Starts engine
  * @method void stop() Stops framework and outputs current response
- * @method void halt(int $code = 200, string $message = '', bool $actuallyExit = true)
- * Stops processing and returns a given response.
+ * @method void halt(int $code = 200, string $message = '', bool $actuallyExit = true) Stops processing and returns a given response.
  *
  * # Routing
  * @method Route route(string $pattern, callable|string $callback, bool $pass_route = false, string $alias = '')
@@ -69,7 +68,9 @@
  */
 class Engine
 {
-    /** @var array<string> List of methods that can be extended in the Engine class. */
+    /**
+     * @var array<string> List of methods that can be extended in the Engine class.
+     */
     private const MAPPABLE_METHODS = [
         'start', 'stop', 'route', 'halt', 'error', 'notFound',
         'render', 'redirect', 'etag', 'lastModified', 'json', 'jsonp',
@@ -313,7 +314,7 @@
      */
     public function get(?string $key = null)
     {
-        if ($key === null) {
+        if (null === $key) {
             return $this->vars;
         }
 
@@ -359,9 +360,8 @@
      */
     public function clear(?string $key = null): void
     {
-        if ($key === null) {
+        if (null === $key) {
             $this->vars = [];
-
             return;
         }
 
@@ -382,7 +382,7 @@
      * Processes each routes middleware.
      *
      * @param Route $route The route to process the middleware for.
-     * @param 'before'|'after' $event_name If this is the before or after method.
+     * @param string $event_name If this is the before or after method.
      */
     protected function processMiddleware(Route $route, string $event_name): bool
     {
@@ -570,7 +570,9 @@
     public function _error(Throwable $e): void
     {
         $msg = sprintf(
-            '<h1>500 Internal Server Error</h1><h3>%s (%s)</h3><pre>%s</pre>',
+            '<h1>500 Internal Server Error</h1>' .
+                '<h3>%s (%s)</h3>' .
+                '<pre>%s</pre>',
             $e->getMessage(),
             $e->getCode(),
             $e->getTraceAsString()
@@ -602,7 +604,7 @@
         $response = $this->response();
 
         if (!$response->sent()) {
-            if ($code !== null) {
+            if (null !== $code) {
                 $response->status($code);
             }
 
@@ -670,17 +672,8 @@
      * @param callable|string $callback Callback function or string class->method
      * @param bool $pass_route Pass the matching route object to the callback
      */
-<<<<<<< HEAD
-    public function _patch(
-        string $pattern,
-        callable $callback,
-        bool $pass_route = false,
-        string $route_alias = ''
-    ): void {
-=======
     public function _patch(string $pattern, $callback, bool $pass_route = false, string $route_alias = ''): void
     {
->>>>>>> fe2ad0c0
         $this->router()->map('PATCH ' . $pattern, $callback, $pass_route, $route_alias);
     }
 
@@ -691,17 +684,8 @@
      * @param callable|string $callback Callback function or string class->method
      * @param bool $pass_route Pass the matching route object to the callback
      */
-<<<<<<< HEAD
-    public function _delete(
-        string $pattern,
-        callable $callback,
-        bool $pass_route = false,
-        string $route_alias = ''
-    ): void {
-=======
     public function _delete(string $pattern, $callback, bool $pass_route = false, string $route_alias = ''): void
     {
->>>>>>> fe2ad0c0
         $this->router()->map('DELETE ' . $pattern, $callback, $pass_route, $route_alias);
     }
 
@@ -743,10 +727,14 @@
      */
     public function _redirect(string $url, int $code = 303): void
     {
-        $base = $this->get('flight.base_url') ?? $this->request()->base;
+        $base = $this->get('flight.base_url');
+
+        if (null === $base) {
+            $base = $this->request()->base;
+        }
 
         // Append base url to redirect url
-        if ($base !== '/' && strpos($url, '://') === false) {
+        if ('/' !== $base && false === strpos($url, '://')) {
             $url = $base . preg_replace('#/+#', '/', '/' . $url);
         }
 
@@ -768,9 +756,8 @@
      */
     public function _render(string $file, ?array $data = null, ?string $key = null): void
     {
-        if ($key !== null) {
+        if (null !== $key) {
             $this->view()->set($key, $this->view()->fetch($file, $data));
-
             return;
         }
 
@@ -846,7 +833,7 @@
      */
     public function _etag(string $id, string $type = 'strong'): void
     {
-        $id = (($type === 'weak') ? 'W/' : '') . $id;
+        $id = (('weak' === $type) ? 'W/' : '') . $id;
 
         $this->response()->header('ETag', '"' . str_replace('"', '\"', $id) . '"');
 
