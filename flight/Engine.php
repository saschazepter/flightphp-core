<?php

declare(strict_types=1);

namespace flight;

use Closure;
use ErrorException;
use Exception;
use flight\core\Dispatcher;
use flight\core\Loader;
use flight\net\Request;
use flight\net\Response;
use flight\net\Router;
use flight\template\View;
use Throwable;
use flight\net\Route;

/**
 * The Engine class contains the core functionality of the framework.
 * It is responsible for loading an HTTP request, running the assigned services,
 * and generating an HTTP response.
 *
 * @license MIT, http://flightphp.com/license
 * @copyright Copyright (c) 2011, Mike Cao <mike@mikecao.com>
 *
 * # Core methods
 * @method void start() Starts engine
 * @method void stop() Stops framework and outputs current response
 * @method void halt(int $code = 200, string $message = '', bool $actuallyExit = true) Stops processing and returns a given response.
 *
 * # Routing
 * @method Route route(string $pattern, callable|string $callback, bool $pass_route = false, string $alias = '')
 * Routes a URL to a callback function with all applicable methods
 * @method void group(string $pattern, callable $callback, array<int, callable|object> $group_middlewares = [])
 * Groups a set of routes together under a common prefix.
 * @method Route post(string $pattern, callable|string $callback, bool $pass_route = false, string $alias = '')
 * Routes a POST URL to a callback function.
 * @method Route put(string $pattern, callable|string $callback, bool $pass_route = false, string $alias = '')
 * Routes a PUT URL to a callback function.
 * @method Route patch(string $pattern, callable|string $callback, bool $pass_route = false, string $alias = '')
 * Routes a PATCH URL to a callback function.
 * @method Route delete(string $pattern, callable|string $callback, bool $pass_route = false, string $alias = '')
 * Routes a DELETE URL to a callback function.
 * @method void resource(string $pattern, string $controllerClass, array $methods = [])
 * Adds standardized RESTful routes for a controller.
 * @method Router router() Gets router
 * @method string getUrl(string $alias) Gets a url from an alias
 *
 * # Views
 * @method void render(string $file, ?array $data = null, ?string $key = null) Renders template
 * @method View view() Gets current view
 *
 * # Request-Response
 * @method Request request() Gets current request
 * @method Response response() Gets current response
 * @method void error(Throwable $e) Sends an HTTP 500 response for any errors.
 * @method void notFound() Sends an HTTP 404 response when a URL is not found.
 * @method void redirect(string $url, int $code = 303)  Redirects the current request to another URL.
 * @method void json(mixed $data, int $code = 200, bool $encode = true, string $charset = 'utf-8', int $option = 0)
 * Sends a JSON response.
 * @method void jsonHalt(mixed $data, int $code = 200, bool $encode = true, string $charset = 'utf-8', int $option = 0)
 * Sends a JSON response and immediately halts the request.
 * @method void jsonp(mixed $data, string $param = 'jsonp', int $code = 200, bool $encode = true, string $charset = 'utf-8', int $option = 0)
 * Sends a JSONP response.
 *
 * # HTTP methods
 * @method void etag(string $id, ('strong'|'weak') $type = 'strong') Handles ETag HTTP caching.
 * @method void lastModified(int $time) Handles last modified HTTP caching.
 * @method void download(string $filePath) Downloads a file
 *
 * phpcs:disable PSR2.Methods.MethodDeclaration.Underscore
 */
class Engine
{
    /**
     * @var array<string> List of methods that can be extended in the Engine class.
     */
    private const MAPPABLE_METHODS = [
        'start', 'stop', 'route', 'halt', 'error', 'notFound',
        'render', 'redirect', 'etag', 'lastModified', 'json', 'jsonHalt', 'jsonp',
<<<<<<< HEAD
        'post', 'put', 'patch', 'delete', 'group', 'getUrl', 'resource'
=======
        'post', 'put', 'patch', 'delete', 'group', 'getUrl', 'download'
>>>>>>> 128b6e39
    ];

    /** @var array<string, mixed> Stored variables. */
    protected array $vars = [];

    /** Class loader. */
    protected Loader $loader;

    /** Event dispatcher. */
    protected Dispatcher $dispatcher;

    /** If the framework has been initialized or not. */
    protected bool $initialized = false;

    public function __construct()
    {
        $this->loader = new Loader();
        $this->dispatcher = new Dispatcher();
        $this->init();
    }

    /**
     * Handles calls to class methods.
     *
     * @param string $name Method name
     * @param array<int, mixed> $params Method parameters
     *
     * @throws Exception
     * @return mixed Callback results
     */
    public function __call(string $name, array $params)
    {
        $callback = $this->dispatcher->get($name);

        if (\is_callable($callback)) {
            return $this->dispatcher->run($name, $params);
        }

        if (!$this->loader->get($name)) {
            throw new Exception("$name must be a mapped method.");
        }

        $shared = empty($params) || $params[0];

        return $this->loader->load($name, $shared);
    }

    //////////////////
    // Core Methods //
    //////////////////

    /** Initializes the framework. */
    public function init(): void
    {
        $initialized = $this->initialized;
        $self = $this;

        if ($initialized) {
            $this->vars = [];
            $this->loader->reset();
            $this->dispatcher->reset();
        }

        // Add this class to Dispatcher
        $this->dispatcher->setEngine($this);

        // Register default components
        $this->loader->register('request', Request::class);
        $this->loader->register('response', Response::class);
        $this->loader->register('router', Router::class);

        $this->loader->register('view', View::class, [], function (View $view) use ($self) {
            $view->path = $self->get('flight.views.path');
            $view->extension = $self->get('flight.views.extension');
        });

        foreach (self::MAPPABLE_METHODS as $name) {
            $this->dispatcher->set($name, [$this, "_$name"]);
        }

        // Default configuration settings
        $this->set('flight.base_url');
        $this->set('flight.case_sensitive', false);
        $this->set('flight.handle_errors', true);
        $this->set('flight.log_errors', false);
        $this->set('flight.views.path', './views');
        $this->set('flight.views.extension', '.php');
        $this->set('flight.content_length', true);
        $this->set('flight.v2.output_buffering', false);

        // Startup configuration
        $this->before('start', function () use ($self) {
            // Enable error handling
            if ($self->get('flight.handle_errors')) {
                set_error_handler([$self, 'handleError']);
                set_exception_handler([$self, 'handleException']);
            }

            // Set case-sensitivity
            $self->router()->case_sensitive = $self->get('flight.case_sensitive');
            // Set Content-Length
            $self->response()->content_length = $self->get('flight.content_length');
            // This is to maintain legacy handling of output buffering
            // which causes a lot of problems. This will be removed
            // in v4
            $self->response()->v2_output_buffering = $this->get('flight.v2.output_buffering');
        });

        $this->initialized = true;
    }

    /**
     * Custom error handler. Converts errors into exceptions.
     *
     * @param int $errno Error number
     * @param string $errstr Error string
     * @param string $errfile Error file name
     * @param int $errline Error file line number
     *
     * @return false
     * @throws ErrorException
     */
    public function handleError(int $errno, string $errstr, string $errfile, int $errline): bool
    {
        if ($errno & error_reporting()) {
            throw new ErrorException($errstr, $errno, 0, $errfile, $errline);
        }

        return false;
    }

    /**
     * Custom exception handler. Logs exceptions.
     *
     * @param Throwable $e Thrown exception
     */
    public function handleException(Throwable $e): void
    {
        if ($this->get('flight.log_errors')) {
            error_log($e->getMessage()); // @codeCoverageIgnore
        }

        $this->error($e);
    }

    /**
     * Registers the container handler
     *
     * @param callable|object $containerHandler Callback function or PSR-11 Container object that sets the container and how it will inject classes
     *
     * @return void
     */
    public function registerContainerHandler($containerHandler): void
    {
        $this->dispatcher->setContainerHandler($containerHandler);
    }

    /**
     * Maps a callback to a framework method.
     *
     * @param string $name Method name
     * @param callable $callback Callback function
     *
     * @throws Exception If trying to map over a framework method
     */
    public function map(string $name, callable $callback): void
    {
        if (method_exists($this, $name)) {
            throw new Exception('Cannot override an existing framework method.');
        }

        $this->dispatcher->set($name, $callback);
    }

    /**
     * Registers a class to a framework method.
     *
     * # Usage example:
     * ```
     * $app = new Engine;
     * $app->register('user', User::class);
     *
     * $app->user(); # <- Return a User instance
     * ```
     *
     * @param string $name Method name
     * @param class-string<T> $class Class name
     * @param array<int, mixed> $params Class initialization parameters
     * @param ?Closure(T $instance): void $callback Function to call after object instantiation
     *
     * @template T of object
     * @throws Exception If trying to map over a framework method
     */
    public function register(string $name, string $class, array $params = [], ?callable $callback = null): void
    {
        if (method_exists($this, $name)) {
            throw new Exception('Cannot override an existing framework method.');
        }

        $this->loader->register($name, $class, $params, $callback);
    }

    /** Unregisters a class to a framework method. */
    public function unregister(string $methodName): void
    {
        $this->loader->unregister($methodName);
    }

    /**
     * Adds a pre-filter to a method.
     *
     * @param string $name Method name
     * @param Closure(array<int, mixed> &$params, string &$output): (void|false) $callback
     */
    public function before(string $name, callable $callback): void
    {
        $this->dispatcher->hook($name, 'before', $callback);
    }

    /**
     * Adds a post-filter to a method.
     *
     * @param string $name Method name
     * @param Closure(array<int, mixed> &$params, string &$output): (void|false) $callback
     */
    public function after(string $name, callable $callback): void
    {
        $this->dispatcher->hook($name, 'after', $callback);
    }

    /**
     * Gets a variable.
     *
     * @param ?string $key Variable name
     *
     * @return mixed Variable value or `null` if `$key` doesn't exists.
     */
    public function get(?string $key = null)
    {
        if ($key === null) {
            return $this->vars;
        }

        return $this->vars[$key] ?? null;
    }

    /**
     * Sets a variable.
     *
     * @param string|iterable<string, mixed> $key
     * Variable name as `string` or an iterable of `'varName' => $varValue`
     * @param mixed $value Ignored if `$key` is an `iterable`
     */
    public function set($key, $value = null): void
    {
        if (\is_iterable($key)) {
            foreach ($key as $k => $v) {
                $this->vars[$k] = $v;
            }

            return;
        }

        $this->vars[$key] = $value;
    }

    /**
     * Checks if a variable has been set.
     *
     * @param string $key Variable name
     *
     * @return bool Variable status
     */
    public function has(string $key): bool
    {
        return isset($this->vars[$key]);
    }

    /**
     * Unsets a variable. If no key is passed in, clear all variables.
     *
     * @param ?string $key Variable name, if `$key` isn't provided, it clear all variables.
     */
    public function clear(?string $key = null): void
    {
        if ($key === null) {
            $this->vars = [];
            return;
        }

        unset($this->vars[$key]);
    }

    /**
     * Adds a path for class autoloading.
     *
     * @param string $dir Directory path
     */
    public function path(string $dir): void
    {
        $this->loader->addDirectory($dir);
    }

    /**
     * Processes each routes middleware.
     *
     * @param Route $route The route to process the middleware for.
     * @param string $eventName If this is the before or after method.
     */
    protected function processMiddleware(Route $route, string $eventName): bool
    {
        $atLeastOneMiddlewareFailed = false;

        // Process things normally for before, and then in reverse order for after.
        $middlewares = $eventName === Dispatcher::FILTER_BEFORE
            ? $route->middleware
            : array_reverse($route->middleware);
        $params = $route->params;

        foreach ($middlewares as $middleware) {
            // Assume that nothing is going to be executed for the middleware.
            $middlewareObject = false;

            // Closure functions can only run on the before event
            if ($eventName === Dispatcher::FILTER_BEFORE && is_object($middleware) === true && ($middleware instanceof Closure)) {
                $middlewareObject = $middleware;

            // If the object has already been created, we can just use it if the event name exists.
            } elseif (is_object($middleware) === true) {
                $middlewareObject = method_exists($middleware, $eventName) === true ? [ $middleware, $eventName ] : false;

            // If the middleware is a string, we need to create the object and then call the event.
            } elseif (is_string($middleware) === true && method_exists($middleware, $eventName) === true) {
                $resolvedClass = null;

                // if there's a container assigned, we should use it to create the object
                if ($this->dispatcher->mustUseContainer($middleware) === true) {
                    $resolvedClass = $this->dispatcher->resolveContainerClass($middleware, $params);
                // otherwise just assume it's a plain jane class, so inject the engine
                // just like in Dispatcher::invokeCallable()
                } elseif (class_exists($middleware) === true) {
                    $resolvedClass = new $middleware($this);
                }

                // If something was resolved, create an array callable that will be passed in later.
                if ($resolvedClass !== null) {
                    $middlewareObject = [ $resolvedClass, $eventName ];
                }
            }

            // If nothing was resolved, go to the next thing
            if ($middlewareObject === false) {
                continue;
            }

            // This is the way that v3 handles output buffering (which captures output correctly)
            $useV3OutputBuffering =
                $this->response()->v2_output_buffering === false &&
                $route->is_streamed === false;

            if ($useV3OutputBuffering === true) {
                ob_start();
            }

            // Here is the array callable $middlewareObject that we created earlier.
            // It looks bizarre but it's really calling [ $class, $method ]($params)
            // Which loosely translates to $class->$method($params)
            $middlewareResult = $middlewareObject($params);

            if ($useV3OutputBuffering === true) {
                $this->response()->write(ob_get_clean());
            }

            // If you return false in your middleware, it will halt the request
            // and throw a 403 forbidden error by default.
            if ($middlewareResult === false) {
                $atLeastOneMiddlewareFailed = true;
                break;
            }
        }

        return $atLeastOneMiddlewareFailed;
    }

    ////////////////////////
    // Extensible Methods //
    ////////////////////////
    /**
     * Starts the framework.
     *
     * @throws Exception
     */
    public function _start(): void
    {
        $dispatched = false;
        $self = $this;
        $request = $this->request();
        $response = $this->response();
        $router = $this->router();

        // Allow filters to run
        $this->after('start', function () use ($self) {
            $self->stop();
        });

        if ($response->v2_output_buffering === true) {
            // Flush any existing output
            if (ob_get_length() > 0) {
                $response->write(ob_get_clean()); // @codeCoverageIgnore
            }

            // Enable output buffering
            // This is closed in the Engine->_stop() method
            ob_start();
        }

        // Route the request
        $failedMiddlewareCheck = false;

        while ($route = $router->route($request)) {
            $params = array_values($route->params);

            // Add route info to the parameter list
            if ($route->pass) {
                $params[] = $route;
            }

            // If this route is to be streamed, we need to output the headers now
            if ($route->is_streamed === true) {
                if (count($route->streamed_headers) > 0) {
                    $response->status($route->streamed_headers['status'] ?? 200);
                    unset($route->streamed_headers['status']);
                    foreach ($route->streamed_headers as $header => $value) {
                        $response->header($header, $value);
                    }
                }

                $response->header('X-Accel-Buffering', 'no');
                $response->header('Connection', 'close');

                // We obviously don't know the content length right now. This must be false.
                $response->content_length = false;
                $response->sendHeaders();
                $response->markAsSent();
            }

            // Run any before middlewares
            if (count($route->middleware) > 0) {
                $atLeastOneMiddlewareFailed = $this->processMiddleware($route, 'before');
                if ($atLeastOneMiddlewareFailed === true) {
                    $failedMiddlewareCheck = true;
                    break;
                }
            }

            $useV3OutputBuffering =
                $this->response()->v2_output_buffering === false &&
                $route->is_streamed === false;

            if ($useV3OutputBuffering === true) {
                ob_start();
            }

            // Call route handler
            $continue = $this->dispatcher->execute(
                $route->callback,
                $params
            );

            if ($useV3OutputBuffering === true) {
                $response->write(ob_get_clean());
            }

            // Run any before middlewares
            if (count($route->middleware) > 0) {
                // process the middleware in reverse order now
                $atLeastOneMiddlewareFailed = $this->processMiddleware($route, 'after');

                if ($atLeastOneMiddlewareFailed === true) {
                    $failedMiddlewareCheck = true;
                    break;
                }
            }

            $dispatched = true;

            if (!$continue) {
                break;
            }

            $router->next();

            $dispatched = false;
        }

        // HEAD requests should be identical to GET requests but have no body
        if ($request->method === 'HEAD') {
            $response->clearBody();
        }

        if ($failedMiddlewareCheck === true) {
            $this->halt(403, 'Forbidden', empty(getenv('PHPUNIT_TEST')));
        } elseif ($dispatched === false) {
            // Get the previous route and check if the method failed, but the URL was good.
            $lastRouteExecuted = $router->executedRoute;
            if ($lastRouteExecuted !== null && $lastRouteExecuted->matchUrl($request->url) === true && $lastRouteExecuted->matchMethod($request->method) === false) {
                $this->halt(405, 'Method Not Allowed', empty(getenv('PHPUNIT_TEST')));
            } else {
                $this->notFound();
            }
        }
    }

    /**
     * Sends an HTTP 500 response for any errors.
     *
     * @param Throwable $e Thrown exception
     */
    public function _error(Throwable $e): void
    {
        $msg = sprintf(
            <<<HTML
            <h1>500 Internal Server Error</h1>
                <h3>%s (%s)</h3>
                <pre>%s</pre>
            HTML,
            $e->getMessage(),
            $e->getCode(),
            $e->getTraceAsString()
        );

        try {
            $this->response()
                ->cache(0)
                ->clearBody()
                ->status(500)
                ->write($msg)
                ->send();
            // @codeCoverageIgnoreStart
        } catch (Throwable $t) {
            exit($msg);
        }
        // @codeCoverageIgnoreEnd
    }

    /**
     * Stops the framework and outputs the current response.
     *
     * @param ?int $code HTTP status code
     *
     * @throws Exception
     * @deprecated 3.5.3 This method will be removed in v4
     */
    public function _stop(?int $code = null): void
    {
        $response = $this->response();

        if ($response->sent() === false) {
            if ($code !== null) {
                $response->status($code);
            }

            if ($response->v2_output_buffering === true && ob_get_length() > 0) {
                $response->write(ob_get_clean());
            }

            $response->send();
        }
    }

    /**
     * Routes a URL to a callback function.
     *
     * @param string $pattern URL pattern to match
     * @param callable|string $callback Callback function
     * @param bool $pass_route Pass the matching route object to the callback
     * @param string $alias The alias for the route
     */
    public function _route(string $pattern, $callback, bool $pass_route = false, string $alias = ''): Route
    {
        return $this->router()->map($pattern, $callback, $pass_route, $alias);
    }

    /**
     * Routes a URL to a callback function.
     *
     * @param string $pattern URL pattern to match
     * @param callable $callback Callback function that includes the Router class as first parameter
     * @param array<int, callable|object> $group_middlewares The middleware to be applied to the route
     */
    public function _group(string $pattern, callable $callback, array $group_middlewares = []): void
    {
        $this->router()->group($pattern, $callback, $group_middlewares);
    }

    /**
     * Routes a URL to a callback function.
     *
     * @param string $pattern URL pattern to match
     * @param callable|string $callback Callback function or string class->method
     * @param bool $pass_route Pass the matching route object to the callback
     *
     * @return Route
     */
    public function _post(string $pattern, $callback, bool $pass_route = false, string $route_alias = ''): Route
    {
        return $this->router()->map('POST ' . $pattern, $callback, $pass_route, $route_alias);
    }

    /**
     * Routes a URL to a callback function.
     *
     * @param string $pattern URL pattern to match
     * @param callable|string $callback Callback function or string class->method
     * @param bool $pass_route Pass the matching route object to the callback
     *
     * @return Route
     */
    public function _put(string $pattern, $callback, bool $pass_route = false, string $route_alias = ''): Route
    {
        return $this->router()->map('PUT ' . $pattern, $callback, $pass_route, $route_alias);
    }

    /**
     * Routes a URL to a callback function.
     *
     * @param string $pattern URL pattern to match
     * @param callable|string $callback Callback function or string class->method
     * @param bool $pass_route Pass the matching route object to the callback
     *
     * @return Route
     */
    public function _patch(string $pattern, $callback, bool $pass_route = false, string $route_alias = ''): Route
    {
        return $this->router()->map('PATCH ' . $pattern, $callback, $pass_route, $route_alias);
    }

    /**
     * Routes a URL to a callback function.
     *
     * @param string $pattern URL pattern to match
     * @param callable|string $callback Callback function or string class->method
     * @param bool $pass_route Pass the matching route object to the callback
     *
     * @return Route
     */
    public function _delete(string $pattern, $callback, bool $pass_route = false, string $route_alias = ''): Route
    {
        return $this->router()->map('DELETE ' . $pattern, $callback, $pass_route, $route_alias);
    }

    /**
     * Create a resource controller customizing the methods names mapping.
     *
     * @param class-string $controllerClass
     * @param array<string, string|array<string>> $options
     */
    public function _resource(
        string $pattern,
        string $controllerClass,
        array $options = []
    ): void {
        $this->router()->mapResource($pattern, $controllerClass, $options);
    }

    /**
     * Stops processing and returns a given response.
     *
     * @param int $code HTTP status code
     * @param string $message Response message
     * @param bool $actuallyExit Whether to actually exit the script or just send response
     */
    public function _halt(int $code = 200, string $message = '', bool $actuallyExit = true): void
    {
        if ($this->response()->getHeader('Cache-Control') === null) {
            $this->response()->cache(0);
        }

        $this->response()
            ->clearBody()
            ->status($code)
            ->write($message)
            ->send();
        if ($actuallyExit === true) {
            exit(); // @codeCoverageIgnore
        }
    }

    /** Sends an HTTP 404 response when a URL is not found. */
    public function _notFound(): void
    {
        $output = '<h1>404 Not Found</h1><h3>The page you have requested could not be found.</h3>';

        $this->response()
            ->clearBody()
            ->status(404)
            ->write($output)
            ->send();
    }

    /**
     * Redirects the current request to another URL.
     *
     * @param int $code HTTP status code
     */
    public function _redirect(string $url, int $code = 303): void
    {
        $base = $this->get('flight.base_url');

        if ($base === null) {
            $base = $this->request()->base;
        }

        // Append base url to redirect url
        if ($base !== '/'   && strpos($url, '://') === false) {
            $url = $base . preg_replace('#/+#', '/', '/' . $url);
        }

        $this->response()
            ->clearBody()
            ->status($code)
            ->header('Location', $url)
            ->send();
    }

    /**
     * Renders a template.
     *
     * @param string $file Template file
     * @param ?array<string, mixed> $data Template data
     * @param ?string $key View variable name
     *
     * @throws Exception If template file wasn't found
     */
    public function _render(string $file, ?array $data = null, ?string $key = null): void
    {
        if ($key !== null) {
            $this->view()->set($key, $this->view()->fetch($file, $data));
            return;
        }

        $this->view()->render($file, $data);
    }

    /**
     * Sends a JSON response.
     *
     * @param mixed $data JSON data
     * @param int $code HTTP status code
     * @param bool $encode Whether to perform JSON encoding
     * @param string $charset Charset
     * @param int $option Bitmask Json constant such as JSON_HEX_QUOT
     *
     * @throws Exception
     */
    public function _json(
        $data,
        int $code = 200,
        bool $encode = true,
        string $charset = 'utf-8',
        int $option = 0
    ): void {
        $json = $encode ? json_encode($data, $option) : $data;

        $this->response()
            ->status($code)
            ->header('Content-Type', 'application/json; charset=' . $charset)
            ->write($json);
        if ($this->response()->v2_output_buffering === true) {
            $this->response()->send();
        }
    }

    /**
     * Sends a JSON response and halts execution immediately.
     *
     * @param mixed $data JSON data
     * @param int $code HTTP status code
     * @param bool $encode Whether to perform JSON encoding
     * @param string $charset Charset
     * @param int $option Bitmask Json constant such as JSON_HEX_QUOT
     *
     * @throws Exception
     */
    public function _jsonHalt(
        $data,
        int $code = 200,
        bool $encode = true,
        string $charset = 'utf-8',
        int $option = 0
    ): void {
        $this->json($data, $code, $encode, $charset, $option);
        $jsonBody = $this->response()->getBody();
        if ($this->response()->v2_output_buffering === false) {
            $this->response()->clearBody();
            $this->response()->send();
        }
        $this->halt($code, $jsonBody, empty(getenv('PHPUNIT_TEST')));
    }

    /**
     * Sends a JSONP response.
     *
     * @param mixed $data JSON data
     * @param string $param Query parameter that specifies the callback name.
     * @param int $code HTTP status code
     * @param bool $encode Whether to perform JSON encoding
     * @param string $charset Charset
     * @param int $option Bitmask Json constant such as JSON_HEX_QUOT
     *
     * @throws Exception
     */
    public function _jsonp(
        $data,
        string $param = 'jsonp',
        int $code = 200,
        bool $encode = true,
        string $charset = 'utf-8',
        int $option = 0
    ): void {
        $json = $encode ? json_encode($data, $option) : $data;
        $callback = $this->request()->query[$param];

        $this->response()
            ->status($code)
            ->header('Content-Type', 'application/javascript; charset=' . $charset)
            ->write($callback . '(' . $json . ');');
        if ($this->response()->v2_output_buffering === true) {
            $this->response()->send();
        }
    }

    /**
     * Downloads a file
     *
     * @param string $filePath The path to the file to download
     *
     * @throws Exception If the file cannot be found
     *
     * @return void
     */
    public function _download(string $filePath): void
    {
        $this->response()->downloadFile($filePath);
    }

    /**
     * Handles ETag HTTP caching.
     *
     * @param string $id ETag identifier
     * @param 'strong'|'weak' $type ETag type
     */
    public function _etag(string $id, string $type = 'strong'): void
    {
        $id = (($type === 'weak') ? 'W/' : '') . $id;

        $this->response()->header('ETag', '"' . str_replace('"', '\"', $id) . '"');

        if (
            isset($_SERVER['HTTP_IF_NONE_MATCH']) &&
            $_SERVER['HTTP_IF_NONE_MATCH'] === $id
        ) {
            $this->response()->clear();
            $this->halt(304, '', empty(getenv('PHPUNIT_TEST')));
        }
    }

    /**
     * Handles last modified HTTP caching.
     *
     * @param int $time Unix timestamp
     */
    public function _lastModified(int $time): void
    {
        $this->response()->header('Last-Modified', gmdate('D, d M Y H:i:s \G\M\T', $time));

        if (
            isset($_SERVER['HTTP_IF_MODIFIED_SINCE']) &&
            strtotime($_SERVER['HTTP_IF_MODIFIED_SINCE']) === $time
        ) {
            $this->response()->clear();
            $this->halt(304, '', empty(getenv('PHPUNIT_TEST')));
        }
    }

    /**
     * Gets a url from an alias that's supplied.
     *
     * @param string $alias the route alias.
     * @param array<string, mixed> $params The params for the route if applicable.
     */
    public function _getUrl(string $alias, array $params = []): string
    {
        return $this->router()->getUrlByAlias($alias, $params);
    }
}<|MERGE_RESOLUTION|>--- conflicted
+++ resolved
@@ -79,11 +79,7 @@
     private const MAPPABLE_METHODS = [
         'start', 'stop', 'route', 'halt', 'error', 'notFound',
         'render', 'redirect', 'etag', 'lastModified', 'json', 'jsonHalt', 'jsonp',
-<<<<<<< HEAD
-        'post', 'put', 'patch', 'delete', 'group', 'getUrl', 'resource'
-=======
-        'post', 'put', 'patch', 'delete', 'group', 'getUrl', 'download'
->>>>>>> 128b6e39
+        'post', 'put', 'patch', 'delete', 'group', 'getUrl', 'download', 'resource'
     ];
 
     /** @var array<string, mixed> Stored variables. */
@@ -605,7 +601,10 @@
     public function _error(Throwable $e): void
     {
         $msg = sprintf(
-            <<<HTML
+            
+          
+          
+          HTML
             <h1>500 Internal Server Error</h1>
                 <h3>%s (%s)</h3>
                 <pre>%s</pre>
