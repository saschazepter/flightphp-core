<?php
<<<<<<< HEAD
// This file is only here so that the PHP8 attribute for doesn't throw an error in files
// phpcs:ignoreFile PSR1.Classes.ClassDeclaration.MissingNamespace
=======

declare(strict_types=1);

>>>>>>> 15ec8e9c
class ReturnTypeWillChange
{
}<|MERGE_RESOLUTION|>--- conflicted
+++ resolved
@@ -1,12 +1,8 @@
 <?php
-<<<<<<< HEAD
+declare(strict_types=1);
+
 // This file is only here so that the PHP8 attribute for doesn't throw an error in files
 // phpcs:ignoreFile PSR1.Classes.ClassDeclaration.MissingNamespace
-=======
-
-declare(strict_types=1);
-
->>>>>>> 15ec8e9c
 class ReturnTypeWillChange
 {
 }