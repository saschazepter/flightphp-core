<?php

declare(strict_types=1);

use flight\core\Dispatcher;
use flight\Engine;
use flight\net\Request;
use flight\net\Response;
use flight\net\Router;
use flight\template\View;
use flight\net\Route;

require_once __DIR__ . '/autoload.php';

/**
 * The Flight class is a static representation of the framework.
 *
 * @license MIT, http://flightphp.com/license
 * @copyright Copyright (c) 2011, Mike Cao <mike@mikecao.com>
 *
 * # Core methods
<<<<<<< HEAD
 * @method  static void start() Starts the framework.
 * @method  static void stop(?int $code = null) Stops the framework and sends a response.
 * @method  static void halt(int $code = 200, string $message = '', bool $actuallyExit = true)
=======
 * @method static void start() Starts the framework.
 * @method static void path(string $path) Adds a path for autoloading classes.
 * @method static void stop(?int $code = null) Stops the framework and sends a response.
 * @method static void halt(int $code = 200, string $message = '', bool $actuallyExit = true)
>>>>>>> 4fe54ea6
 * Stop the framework with an optional status code and message.
 * @method static void registerContainerHandler(callable|object $containerHandler) Registers a container handler.
 *
 * # Routing
 * @method static Route route(string $pattern, callable|string $callback, bool $pass_route = false, string $alias = '')
 * Maps a URL pattern to a callback with all applicable methods.
 * @method static void group(string $pattern, callable $callback, callable[] $group_middlewares = [])
 * Groups a set of routes together under a common prefix.
 * @method static Route post(string $pattern, callable|string $callback, bool $pass_route = false, string $alias = '')
 * Routes a POST URL to a callback function.
 * @method static Route put(string $pattern, callable|string $callback, bool $pass_route = false, string $alias = '')
 * Routes a PUT URL to a callback function.
 * @method static Route patch(string $pattern, callable|string $callback, bool $pass_route = false, string $alias = '')
 * Routes a PATCH URL to a callback function.
 * @method static Route delete(string $pattern, callable|string $callback, bool $pass_route = false, string $alias = '')
 * Routes a DELETE URL to a callback function.
 * @method static Router router() Returns Router instance.
 * @method static string getUrl(string $alias, array<string, mixed> $params = []) Gets a url from an alias
 *
 * @method static void map(string $name, callable $callback) Creates a custom framework method.
 *
 * @method static void before(string $name, Closure(array<int, mixed> &$params, string &$output): (void|false) $callback)
 * Adds a filter before a framework method.
 * @method static void after(string $name, Closure(array<int, mixed> &$params, string &$output): (void|false) $callback)
 * Adds a filter after a framework method.
 *
 * @method static void set(string|iterable<string, mixed> $key, mixed $value) Sets a variable.
 * @method static mixed get(?string $key) Gets a variable.
 * @method static bool has(string $key) Checks if a variable is set.
 * @method static void clear(?string $key = null) Clears a variable.
 *
 * # Views
 * @method static void render(string $file, ?array<string, mixed> $data = null, ?string $key = null)
 * Renders a template file.
 * @method static View view() Returns View instance.
 *
 * # Request-Response
 * @method static Request request() Returns Request instance.
 * @method static Response response() Returns Response instance.
 * @method static void redirect(string $url, int $code = 303) Redirects to another URL.
 * @method static void json(mixed $data, int $code = 200, bool $encode = true, string $charset = "utf8", int $encodeOption = 0, int $encodeDepth = 512)
 * Sends a JSON response.
 * @method static void jsonp(mixed $data, string $param = 'jsonp', int $code = 200, bool $encode = true, string $charset = "utf8", int $encodeOption = 0, int $encodeDepth = 512)
 * Sends a JSONP response.
 * @method static void error(Throwable $exception) Sends an HTTP 500 response.
 * @method static void notFound() Sends an HTTP 404 response.
 *
 * # HTTP caching
 * @method static void etag(string $id, ('strong'|'weak') $type = 'strong') Performs ETag HTTP caching.
 * @method static void lastModified(int $time) Performs last modified HTTP caching.
 */
class Flight
{
    /** Framework engine. */
    private static Engine $engine;

    /** Whether or not the app has been initialized. */
    private static bool $initialized = false;

    /**
     * Don't allow object instantiation
     *
     * @codeCoverageIgnore
     * @return void
     */
    private function __construct()
    {
    }

    /**
     * Forbid cloning the class
     *
     * @codeCoverageIgnore
     * @return void
     */
    private function __clone()
    {
    }

    /**
<<<<<<< HEAD
     * Registers a class to a framework method.
     *
     * # Usage example:
     * ```
     * Flight::register('user', User::class);
     *
     * Flight::user(); # <- Return a User instance
     * ```
     *
     * @param string $name Static method name
     * @param class-string<T> $class Fully Qualified Class Name
     * @param array<int, mixed>  $params   Class constructor params
     * @param ?Closure(T $instance): void $callback Perform actions with the instance
     *
     * @template T of object
     */
    public static function register($name, $class, $params = [], $callback = null): void
    {
        static::__callStatic('register', [$name, $class, $params, $callback]);
    }

    /** Unregisters a class. */
    public static function unregister(string $methodName): void
    {
        static::__callStatic('unregister', [$methodName]);
    }

    /** Adds a path for autoloading classes. */
    public static function path(string $path): void
    {
        static::__callStatic('path', [$path]);
    }

    /**
=======
>>>>>>> 4fe54ea6
     * Handles calls to static methods.
     *
     * @param string $name Method name
     * @param array<int, mixed> $params Method parameters
     *
     * @return mixed Callback results
     * @throws Exception
     */
    public static function __callStatic(string $name, array $params)
    {
        return self::app()->{$name}(...$params);
    }

    /** @return Engine Application instance */
    public static function app(): Engine
    {
        if (!self::$initialized) {
            require_once __DIR__ . '/autoload.php';

            self::setEngine(new Engine());
            self::$initialized = true;
        }

        return self::$engine;
    }

    /**
     * Set the engine instance
     *
     * @param Engine $engine Vroom vroom!
     */
    public static function setEngine(Engine $engine): void
    {
        self::$engine = $engine;
    }
}<|MERGE_RESOLUTION|>--- conflicted
+++ resolved
@@ -19,16 +19,10 @@
  * @copyright Copyright (c) 2011, Mike Cao <mike@mikecao.com>
  *
  * # Core methods
-<<<<<<< HEAD
- * @method  static void start() Starts the framework.
- * @method  static void stop(?int $code = null) Stops the framework and sends a response.
- * @method  static void halt(int $code = 200, string $message = '', bool $actuallyExit = true)
-=======
  * @method static void start() Starts the framework.
  * @method static void path(string $path) Adds a path for autoloading classes.
  * @method static void stop(?int $code = null) Stops the framework and sends a response.
  * @method static void halt(int $code = 200, string $message = '', bool $actuallyExit = true)
->>>>>>> 4fe54ea6
  * Stop the framework with an optional status code and message.
  * @method static void registerContainerHandler(callable|object $containerHandler) Registers a container handler.
  *
@@ -109,43 +103,6 @@
     }
 
     /**
-<<<<<<< HEAD
-     * Registers a class to a framework method.
-     *
-     * # Usage example:
-     * ```
-     * Flight::register('user', User::class);
-     *
-     * Flight::user(); # <- Return a User instance
-     * ```
-     *
-     * @param string $name Static method name
-     * @param class-string<T> $class Fully Qualified Class Name
-     * @param array<int, mixed>  $params   Class constructor params
-     * @param ?Closure(T $instance): void $callback Perform actions with the instance
-     *
-     * @template T of object
-     */
-    public static function register($name, $class, $params = [], $callback = null): void
-    {
-        static::__callStatic('register', [$name, $class, $params, $callback]);
-    }
-
-    /** Unregisters a class. */
-    public static function unregister(string $methodName): void
-    {
-        static::__callStatic('unregister', [$methodName]);
-    }
-
-    /** Adds a path for autoloading classes. */
-    public static function path(string $path): void
-    {
-        static::__callStatic('path', [$path]);
-    }
-
-    /**
-=======
->>>>>>> 4fe54ea6
      * Handles calls to static methods.
      *
      * @param string $name Method name
