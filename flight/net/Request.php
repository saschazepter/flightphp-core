<?php

declare(strict_types=1);

namespace flight\net;

use flight\util\Collection;

/**
 * The Request class represents an HTTP request. Data from
 * all the super globals $_GET, $_POST, $_COOKIE, and $_FILES
 * are stored and accessible via the Request object.
 *
 * @license MIT, http://flightphp.com/license
 * @copyright Copyright (c) 2011, Mike Cao <mike@mikecao.com>
 *
 * The default request properties are:
 *
 *   - **url** - The URL being requested
 *   - **base** - The parent subdirectory of the URL
 *   - **method** - The request method (GET, POST, PUT, DELETE)
 *   - **referrer** - The referrer URL
 *   - **ip** - IP address of the client
 *   - **ajax** - Whether the request is an AJAX request
 *   - **scheme** - The server protocol (http, https)
 *   - **user_agent** - Browser information
 *   - **type** - The content type
 *   - **length** - The content length
 *   - **query** - Query string parameters
 *   - **data** - Post parameters
 *   - **cookies** - Cookie parameters
 *   - **files** - Uploaded files
 *   - **secure** - Connection is secure
 *   - **accept** - HTTP accept parameters
 *   - **proxy_ip** - Proxy IP address of the client
 */
class Request
{
    /**
     * URL being requested
     */
    public string $url;

    /**
     * Parent subdirectory of the URL
     */
    public string $base;

    /**
     * Request method (GET, POST, PUT, DELETE)
     */
    public string $method;

    /**
     * Referrer URL
     */
    public string $referrer;

    /**
     * IP address of the client
     */
    public string $ip;

    /**
     * Whether the request is an AJAX request
     */
    public bool $ajax;

    /**
     * Server protocol (http, https)
     */
    public string $scheme;

    /**
     * Browser information
     */
    public string $user_agent;

    /**
     * Content type
     */
    public string $type;

    /**
     * Content length
     */
    public int $length;

    /**
     * Query string parameters
     */
    public Collection $query;

    /**
     * Post parameters
     */
    public Collection $data;

    /**
     * Cookie parameters
     */
    public Collection $cookies;

    /**
     * Uploaded files
     */
    public Collection $files;

    /**
     * Whether the connection is secure
     */
    public bool $secure;

    /**
     * HTTP accept parameters
     */
    public string $accept;

    /**
     * Proxy IP address of the client
     */
    public string $proxy_ip;

    /**
     * HTTP host name
     */
    public string $host;

    /**
     * Stream path for where to pull the request body from
     */
    private string $stream_path = 'php://input';

    /**
     * Raw HTTP request body
     */
    public string $body = '';

    /**
     * Constructor.
     *
     * @param array<string, mixed> $config Request configuration
     */
    public function __construct(array $config = [])
    {
        // Default properties
        if (empty($config)) {
            $config = [
<<<<<<< HEAD
                'url' => str_replace('@', '%40', self::getVar('REQUEST_URI', '/')),
                'base' => str_replace(['\\', ' '], ['/', '%20'], \dirname(self::getVar('SCRIPT_NAME'))),
                'method' => self::getMethod(),
                'referrer' => self::getVar('HTTP_REFERER'),
                'ip' => self::getVar('REMOTE_ADDR'),
                'ajax' => self::getVar('HTTP_X_REQUESTED_WITH') === 'XMLHttpRequest',
                'scheme' => self::getScheme(),
                'user_agent' => self::getVar('HTTP_USER_AGENT'),
                'type' => self::getVar('CONTENT_TYPE'),
                'length' => intval(self::getVar('CONTENT_LENGTH', 0)),
                'query' => new Collection($_GET),
                'data' => new Collection($_POST),
                'cookies' => new Collection($_COOKIE),
                'files' => new Collection($_FILES),
                'secure' => self::getScheme() === 'https',
                'accept' => self::getVar('HTTP_ACCEPT'),
                'proxy_ip' => self::getProxyIpAddress(),
                'host' => self::getVar('HTTP_HOST'),
=======
                'url'        => str_replace('@', '%40', self::getVar('REQUEST_URI', '/')),
                'base'       => str_replace(['\\', ' '], ['/', '%20'], \dirname(self::getVar('SCRIPT_NAME'))),
                'method'     => self::getMethod(),
                'referrer'   => self::getVar('HTTP_REFERER'),
                'ip'         => self::getVar('REMOTE_ADDR'),
                'ajax'       => 'XMLHttpRequest' === self::getVar('HTTP_X_REQUESTED_WITH'),
                'scheme'     => self::getScheme(),
                'user_agent' => self::getVar('HTTP_USER_AGENT'),
                'type'       => self::getVar('CONTENT_TYPE'),
                'length'     => intval(self::getVar('CONTENT_LENGTH', 0)),
                'query'      => new Collection($_GET),
                'data'       => new Collection($_POST),
                'cookies'    => new Collection($_COOKIE),
                'files'      => new Collection($_FILES),
                'secure'     => 'https' === self::getScheme(),
                'accept'     => self::getVar('HTTP_ACCEPT'),
                'proxy_ip'   => self::getProxyIpAddress(),
                'host'       => self::getVar('HTTP_HOST'),
>>>>>>> fe2ad0c0
            ];
        }

        $this->init($config);
    }

    /**
     * Initialize request properties.
     *
     * @param array<string, mixed> $properties Array of request properties
     *
     * @return self
     */
    public function init(array $properties = []): self
    {
        // Set all the defined properties
        foreach ($properties as $name => $value) {
            $this->{$name} = $value;
        }

        // Get the requested URL without the base directory
        // This rewrites the url in case the public url and base directories match
        // (such as installing on a subdirectory in a web server)
        // @see testInitUrlSameAsBaseDirectory
        if ($this->base !== '/' && $this->base !== '' && strpos($this->url, $this->base) === 0) {
            $this->url = substr($this->url, \strlen($this->base));
        }

        // Default url
        if (empty($this->url)) {
            $this->url = '/';
        } else {
            // Merge URL query parameters with $_GET
            $_GET = array_merge($_GET, self::parseQuery($this->url));

            $this->query->setData($_GET);
        }

        // Check for JSON input
        if (strpos($this->type, 'application/json') === 0) {
            $body = $this->getBody();

            if ($body !== '') {
                $data = json_decode($body, true);
                if (is_array($data)) {
                    $this->data->setData($data);
                }
            }
        }

        return $this;
    }

    /**
     * Gets the body of the request.
     *
     * @return string Raw HTTP request body
     */
    public function getBody(): string
    {
        $body = $this->body;

        if ($body !== '') {
            return $body;
        }

<<<<<<< HEAD
        switch (self::getMethod()) {
            case 'POST':
            case 'PUT':
            case 'DELETE':
            case 'PATCH':
                $body = file_get_contents($this->stream_path);
                break;
=======
        $method = $this->method ?? self::getMethod();

        if ('POST' === $method || 'PUT' === $method || 'DELETE' === $method || 'PATCH' === $method) {
            $body = file_get_contents($this->stream_path);
>>>>>>> fe2ad0c0
        }

        $this->body = $body;

        return $body;
    }

    /**
     * Gets the request method.
     */
    public static function getMethod(): string
    {
        $method = self::getVar('REQUEST_METHOD', 'GET');

        if (isset($_SERVER['HTTP_X_HTTP_METHOD_OVERRIDE'])) {
            $method = $_SERVER['HTTP_X_HTTP_METHOD_OVERRIDE'];
        } elseif (isset($_REQUEST['_method'])) {
            $method = $_REQUEST['_method'];
        }

        return strtoupper($method);
    }

    /**
     * Gets the real remote IP address.
     *
     * @return string IP address
     */
    public static function getProxyIpAddress(): string
    {
        $forwarded = [
            'HTTP_CLIENT_IP',
            'HTTP_X_FORWARDED_FOR',
            'HTTP_X_FORWARDED',
            'HTTP_X_CLUSTER_CLIENT_IP',
            'HTTP_FORWARDED_FOR',
            'HTTP_FORWARDED',
        ];

        $flags = \FILTER_FLAG_NO_PRIV_RANGE | \FILTER_FLAG_NO_RES_RANGE;

        foreach ($forwarded as $key) {
            if (\array_key_exists($key, $_SERVER)) {
                sscanf($_SERVER[$key], '%[^,]', $ip);

                if (filter_var($ip, \FILTER_VALIDATE_IP, $flags) !== false) {
                    return $ip;
                }
            }
        }

        return '';
    }

    /**
     * Gets a variable from $_SERVER using $default if not provided.
     *
     * @param string $var     Variable name
     * @param mixed  $default Default value to substitute
     *
     * @return mixed Server variable value
     */
    public static function getVar(string $var, $default = '')
    {
        return $_SERVER[$var] ?? $default;
    }

    /**
     * This will pull a header from the request.
     *
     * @param string $header  Header name. Can be caps, lowercase, or mixed.
     * @param string $default Default value if the header does not exist
     *
     * @return string
     */
    public static function getHeader(string $header, $default = ''): string
    {
        $header = 'HTTP_' . strtoupper(str_replace('-', '_', $header));
        return self::getVar($header, $default);
    }

    /**
     * Gets all the request headers
     *
     * @return array<string, string|int>
     */
    public static function getHeaders(): array
    {
        $headers = [];

        foreach ($_SERVER as $key => $value) {
            if (strpos($key, 'HTTP_') === 0) {
                // converts headers like HTTP_CUSTOM_HEADER to Custom-Header
                $key = str_replace(' ', '-', ucwords(str_replace('_', ' ', strtolower(substr($key, 5)))));
                $headers[$key] = $value;
            }
        }

        return $headers;
    }

    /**
     * Alias of Request->getHeader(). Gets a single header.
     *
     * @param string $header  Header name. Can be caps, lowercase, or mixed.
     * @param string $default Default value if the header does not exist
     */
    public static function header(string $header, $default = ''): string
    {
        return self::getHeader($header, $default);
    }

    /**
     * Alias of Request->getHeaders(). Gets all the request headers
     *
     * @return array<string, string|int>
     */
    public static function headers(): array
    {
        return self::getHeaders();
    }

    /** Gets the full request URL. */
    public function getFullUrl(): string
    {
        return $this->scheme . '://' . $this->host . $this->url;
    }

    /** Grabs the scheme and host. Does not end with a / */
    public function getBaseUrl(): string
    {
        return $this->scheme . '://' . $this->host;
    }

    /**
     * Parse query parameters from a URL.
     *
     * @param string $url URL string
     *
     * @return array<string, int|string|array<int|string, int|string>>
     */
    public static function parseQuery(string $url): array
    {
        $params = [];

        $args = parse_url($url);
        if (isset($args['query'])) {
            parse_str($args['query'], $params);
        }

        return $params;
    }

    /**
     * Gets the URL Scheme
     *
     * @return 'http'|'https'
     */
    public static function getScheme(): string
    {
        if (
            (isset($_SERVER['HTTPS']) && strtolower($_SERVER['HTTPS']) === 'on')
            ||
            (isset($_SERVER['HTTP_X_FORWARDED_PROTO']) && $_SERVER['HTTP_X_FORWARDED_PROTO'] === 'https')
            ||
            (isset($_SERVER['HTTP_FRONT_END_HTTPS']) && $_SERVER['HTTP_FRONT_END_HTTPS'] === 'on')
            ||
            (isset($_SERVER['REQUEST_SCHEME']) && $_SERVER['REQUEST_SCHEME'] === 'https')
        ) {
            return 'https';
        }

        return 'http';
    }
}<|MERGE_RESOLUTION|>--- conflicted
+++ resolved
@@ -146,26 +146,6 @@
         // Default properties
         if (empty($config)) {
             $config = [
-<<<<<<< HEAD
-                'url' => str_replace('@', '%40', self::getVar('REQUEST_URI', '/')),
-                'base' => str_replace(['\\', ' '], ['/', '%20'], \dirname(self::getVar('SCRIPT_NAME'))),
-                'method' => self::getMethod(),
-                'referrer' => self::getVar('HTTP_REFERER'),
-                'ip' => self::getVar('REMOTE_ADDR'),
-                'ajax' => self::getVar('HTTP_X_REQUESTED_WITH') === 'XMLHttpRequest',
-                'scheme' => self::getScheme(),
-                'user_agent' => self::getVar('HTTP_USER_AGENT'),
-                'type' => self::getVar('CONTENT_TYPE'),
-                'length' => intval(self::getVar('CONTENT_LENGTH', 0)),
-                'query' => new Collection($_GET),
-                'data' => new Collection($_POST),
-                'cookies' => new Collection($_COOKIE),
-                'files' => new Collection($_FILES),
-                'secure' => self::getScheme() === 'https',
-                'accept' => self::getVar('HTTP_ACCEPT'),
-                'proxy_ip' => self::getProxyIpAddress(),
-                'host' => self::getVar('HTTP_HOST'),
-=======
                 'url'        => str_replace('@', '%40', self::getVar('REQUEST_URI', '/')),
                 'base'       => str_replace(['\\', ' '], ['/', '%20'], \dirname(self::getVar('SCRIPT_NAME'))),
                 'method'     => self::getMethod(),
@@ -184,7 +164,6 @@
                 'accept'     => self::getVar('HTTP_ACCEPT'),
                 'proxy_ip'   => self::getProxyIpAddress(),
                 'host'       => self::getVar('HTTP_HOST'),
->>>>>>> fe2ad0c0
             ];
         }
 
@@ -209,7 +188,7 @@
         // This rewrites the url in case the public url and base directories match
         // (such as installing on a subdirectory in a web server)
         // @see testInitUrlSameAsBaseDirectory
-        if ($this->base !== '/' && $this->base !== '' && strpos($this->url, $this->base) === 0) {
+        if ('/' !== $this->base && '' !== $this->base && 0 === strpos($this->url, $this->base)) {
             $this->url = substr($this->url, \strlen($this->base));
         }
 
@@ -224,10 +203,9 @@
         }
 
         // Check for JSON input
-        if (strpos($this->type, 'application/json') === 0) {
+        if (0 === strpos($this->type, 'application/json')) {
             $body = $this->getBody();
-
-            if ($body !== '') {
+            if ('' !== $body) {
                 $data = json_decode($body, true);
                 if (is_array($data)) {
                     $this->data->setData($data);
@@ -247,24 +225,14 @@
     {
         $body = $this->body;
 
-        if ($body !== '') {
+        if ('' !== $body) {
             return $body;
         }
 
-<<<<<<< HEAD
-        switch (self::getMethod()) {
-            case 'POST':
-            case 'PUT':
-            case 'DELETE':
-            case 'PATCH':
-                $body = file_get_contents($this->stream_path);
-                break;
-=======
         $method = $this->method ?? self::getMethod();
 
         if ('POST' === $method || 'PUT' === $method || 'DELETE' === $method || 'PATCH' === $method) {
             $body = file_get_contents($this->stream_path);
->>>>>>> fe2ad0c0
         }
 
         $this->body = $body;
@@ -309,8 +277,7 @@
         foreach ($forwarded as $key) {
             if (\array_key_exists($key, $_SERVER)) {
                 sscanf($_SERVER[$key], '%[^,]', $ip);
-
-                if (filter_var($ip, \FILTER_VALIDATE_IP, $flags) !== false) {
+                if (false !== filter_var($ip, \FILTER_VALIDATE_IP, $flags)) {
                     return $ip;
                 }
             }
@@ -354,15 +321,13 @@
     public static function getHeaders(): array
     {
         $headers = [];
-
         foreach ($_SERVER as $key => $value) {
-            if (strpos($key, 'HTTP_') === 0) {
+            if (0 === strpos($key, 'HTTP_')) {
                 // converts headers like HTTP_CUSTOM_HEADER to Custom-Header
                 $key = str_replace(' ', '-', ucwords(str_replace('_', ' ', strtolower(substr($key, 5)))));
                 $headers[$key] = $value;
             }
         }
-
         return $headers;
     }
 
@@ -371,8 +336,10 @@
      *
      * @param string $header  Header name. Can be caps, lowercase, or mixed.
      * @param string $default Default value if the header does not exist
-     */
-    public static function header(string $header, $default = ''): string
+     *
+     * @return string
+     */
+    public static function header(string $header, $default = '')
     {
         return self::getHeader($header, $default);
     }
@@ -387,13 +354,21 @@
         return self::getHeaders();
     }
 
-    /** Gets the full request URL. */
+    /**
+     * Gets the full request URL.
+     *
+     * @return string URL
+     */
     public function getFullUrl(): string
     {
         return $this->scheme . '://' . $this->host . $this->url;
     }
 
-    /** Grabs the scheme and host. Does not end with a / */
+    /**
+     * Grabs the scheme and host. Does not end with a /
+     *
+     * @return string
+     */
     public function getBaseUrl(): string
     {
         return $this->scheme . '://' . $this->host;
@@ -421,18 +396,18 @@
     /**
      * Gets the URL Scheme
      *
-     * @return 'http'|'https'
+     * @return string 'http'|'https'
      */
     public static function getScheme(): string
     {
         if (
-            (isset($_SERVER['HTTPS']) && strtolower($_SERVER['HTTPS']) === 'on')
+            (isset($_SERVER['HTTPS']) && 'on' === strtolower($_SERVER['HTTPS']))
             ||
-            (isset($_SERVER['HTTP_X_FORWARDED_PROTO']) && $_SERVER['HTTP_X_FORWARDED_PROTO'] === 'https')
+            (isset($_SERVER['HTTP_X_FORWARDED_PROTO']) && 'https' === $_SERVER['HTTP_X_FORWARDED_PROTO'])
             ||
-            (isset($_SERVER['HTTP_FRONT_END_HTTPS']) && $_SERVER['HTTP_FRONT_END_HTTPS'] === 'on')
+            (isset($_SERVER['HTTP_FRONT_END_HTTPS']) && 'on' === $_SERVER['HTTP_FRONT_END_HTTPS'])
             ||
-            (isset($_SERVER['REQUEST_SCHEME']) && $_SERVER['REQUEST_SCHEME'] === 'https')
+            (isset($_SERVER['REQUEST_SCHEME']) && 'https' === $_SERVER['REQUEST_SCHEME'])
         ) {
             return 'https';
         }
