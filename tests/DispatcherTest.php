--- conflicted
+++ resolved
@@ -6,15 +6,10 @@
 
 use Exception;
 use flight\core\Dispatcher;
-<<<<<<< HEAD
 use tests\classes\Hello;
-
-class DispatcherTest extends \PHPUnit\Framework\TestCase
-=======
 use PHPUnit\Framework\TestCase;
 
 class DispatcherTest extends TestCase
->>>>>>> 15ec8e9c
 {
     private Dispatcher $dispatcher;
 
