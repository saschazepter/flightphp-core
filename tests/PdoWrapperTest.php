--- conflicted
+++ resolved
@@ -1,27 +1,14 @@
 <?php
 
-<<<<<<< HEAD
-/**
- * Flight: An extensible micro-framework.
- *
- * @copyright   Copyright (c) 2012, Mike Cao <mike@mikecao.com>
- * @license     MIT, http://flightphp.com/license
- */
+declare(strict_types=1);
 
 namespace tests;
 
 use flight\database\PdoWrapper;
 use PDOStatement;
-
-class PdoWrapperTest extends \PHPUnit\Framework\TestCase
-=======
-declare(strict_types=1);
-
-use flight\database\PdoWrapper;
 use PHPUnit\Framework\TestCase;
 
 class PdoWrapperTest extends TestCase
->>>>>>> 15ec8e9c
 {
     private PdoWrapper $pdo_wrapper;
 
