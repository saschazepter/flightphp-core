--- conflicted
+++ resolved
@@ -1,13 +1,11 @@
 <?php
 
-<<<<<<< HEAD
+declare(strict_types=1);
+
 namespace tests;
 
 use Exception;
-=======
-declare(strict_types=1);
 
->>>>>>> 15ec8e9c
 use flight\template\View;
 use PHPUnit\Framework\TestCase;
 
