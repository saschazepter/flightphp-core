--- conflicted
+++ resolved
@@ -5,15 +5,10 @@
 namespace tests;
 
 use flight\Engine;
-<<<<<<< HEAD
 use tests\classes\User;
-
-class AutoloadTest extends \PHPUnit\Framework\TestCase
-=======
 use PHPUnit\Framework\TestCase;
 
 class AutoloadTest extends TestCase
->>>>>>> 15ec8e9c
 {
     private Engine $app;
 
