<?php

<<<<<<< HEAD
/**
 * Flight: An extensible micro-framework.
 *
 * @copyright   Copyright (c) 2012, Mike Cao <mike@mikecao.com>
 * @license     MIT, http://flightphp.com/license
 */

namespace tests;

use Exception;
use Flight;
=======
declare(strict_types=1);

>>>>>>> 15ec8e9c
use flight\Engine;
use flight\net\Request;
use flight\net\Response;
use flight\net\Router;
use flight\template\View;
<<<<<<< HEAD
use tests\classes\User;

class FlightTest extends \PHPUnit\Framework\TestCase
=======
use PHPUnit\Framework\TestCase;

class FlightTest extends TestCase
>>>>>>> 15ec8e9c
{
    protected function setUp(): void
    {
        $_SERVER = [];
        $_REQUEST = [];
        Flight::init();
        Flight::setEngine(new Engine());
    }

    protected function tearDown(): void
    {
        unset($_REQUEST);
        unset($_SERVER);
        Flight::clear();
    }

    // Checks that default components are loaded
    public function testDefaultComponents()
    {
        $request = Flight::request();
        $response = Flight::response();
        $router = Flight::router();
        $view = Flight::view();

        $this->assertEquals(Request::class, get_class($request));
        $this->assertEquals(Response::class, get_class($response));
        $this->assertEquals(Router::class, get_class($router));
        $this->assertEquals(View::class, get_class($view));
    }

    // Test get/set of variables
    public function testGetAndSet()
    {
        Flight::set('a', 1);
        $var = Flight::get('a');

        $this->assertEquals(1, $var);

        Flight::clear();
        $vars = Flight::get();

        $this->assertCount(0, $vars);

        Flight::set('a', 1);
        Flight::set('b', 2);
        $vars = Flight::get();

        $this->assertCount(2, $vars);
        $this->assertEquals(1, $vars['a']);
        $this->assertEquals(2, $vars['b']);
    }

    // Register a class
    public function testRegister()
    {
        Flight::path(__DIR__ . '/classes');

        Flight::register('user', User::class);
        $user = Flight::user();

        $loaders = spl_autoload_functions();

        self::assertTrue(count($loaders) > 0);
        self::assertIsObject($user);
        self::assertInstanceOf(User::class, $user);

        Flight::unregister('user');

        self::expectException(Exception::class);
        self::expectExceptionMessage('user must be a mapped method.');
        $user = Flight::user();
    }

    // Map a function
    public function testMap()
    {
        Flight::map('map1', function () {
            return 'hello';
        });

        $result = Flight::map1();

        self::assertEquals('hello', $result);
    }

    // Unmapped method
    public function testUnmapped()
    {
        $this->expectException(Exception::class);
        $this->expectExceptionMessage('doesNotExist must be a mapped method.');

        Flight::doesNotExist();
    }

    public function testStaticRoute()
    {
        Flight::route('/test', function () {
            echo 'test';
        });
        Flight::request()->url = '/test';

        $this->expectOutputString('test');
        Flight::start();
    }

    public function testStaticRouteGroup()
    {
        Flight::group('/group', function () {
            Flight::route('/test', function () {
                echo 'test';
            });
        });
        Flight::request()->url = '/group/test';

        $this->expectOutputString('test');
        Flight::start();
    }

    public function testStaticRouteGet()
    {

        // can't actually get "get" because that gets a variable
        Flight::route('GET /test', function () {
            echo 'test get';
        });

        $_SERVER['REQUEST_METHOD'] = 'GET';
        Flight::request()->url = '/test';

        $this->expectOutputString('test get');
        Flight::start();
    }

    public function testStaticRoutePost()
    {

        Flight::post('/test', function () {
            echo 'test post';
        });

        $_SERVER['REQUEST_METHOD'] = 'POST';
        Flight::request()->url = '/test';

        $this->expectOutputString('test post');
        Flight::start();
    }

    public function testStaticRoutePut()
    {

        Flight::put('/test', function () {
            echo 'test put';
        });

        $_SERVER['REQUEST_METHOD'] = 'PUT';
        Flight::request()->url = '/test';

        $this->expectOutputString('test put');
        Flight::start();
    }

    public function testStaticRoutePatch()
    {

        Flight::patch('/test', function () {
            echo 'test patch';
        });

        $_SERVER['REQUEST_METHOD'] = 'PATCH';
        Flight::request()->url = '/test';

        $this->expectOutputString('test patch');
        Flight::start();
    }

    public function testStaticRouteDelete()
    {

        Flight::delete('/test', function () {
            echo 'test delete';
        });

        $_SERVER['REQUEST_METHOD'] = 'DELETE';
        Flight::request()->url = '/test';

        $this->expectOutputString('test delete');
        Flight::start();
    }

    public function testGetUrl()
    {
        Flight::route('/path1/@param:[a-zA-Z0-9]{2,3}', function () {
            echo 'I win';
        }, false, 'path1');
        $url = Flight::getUrl('path1', [ 'param' => 123 ]);
        $this->assertEquals('/path1/123', $url);
    }

    public function testRouteGetUrlWithGroupSimpleParams()
    {
        Flight::group('/path1/@id', function () {
            Flight::route('/@name', function () {
                echo 'whatever';
            }, false, 'path1');
        });
        $url = Flight::getUrl('path1', ['id' => 123, 'name' => 'abc']);

        $this->assertEquals('/path1/123/abc', $url);
    }

    public function testRouteGetUrlNestedGroups()
    {
        Flight::group('/user', function () {
            Flight::group('/all_users', function () {
                Flight::group('/check_user', function () {
                    Flight::group('/check_one', function () {
                        Flight::route("/normalpath", function () {
                            echo "normalpath";
                        }, false, "normalpathalias");
                    });
                });
            });
        });

        $url = Flight::getUrl('normalpathalias');

        $this->assertEquals('/user/all_users/check_user/check_one/normalpath', $url);
    }
}<|MERGE_RESOLUTION|>--- conflicted
+++ resolved
@@ -1,35 +1,21 @@
 <?php
 
-<<<<<<< HEAD
-/**
- * Flight: An extensible micro-framework.
- *
- * @copyright   Copyright (c) 2012, Mike Cao <mike@mikecao.com>
- * @license     MIT, http://flightphp.com/license
- */
+declare(strict_types=1);
 
 namespace tests;
 
 use Exception;
 use Flight;
-=======
-declare(strict_types=1);
-
->>>>>>> 15ec8e9c
+
 use flight\Engine;
 use flight\net\Request;
 use flight\net\Response;
 use flight\net\Router;
 use flight\template\View;
-<<<<<<< HEAD
 use tests\classes\User;
-
-class FlightTest extends \PHPUnit\Framework\TestCase
-=======
 use PHPUnit\Framework\TestCase;
 
 class FlightTest extends TestCase
->>>>>>> 15ec8e9c
 {
     protected function setUp(): void
     {
