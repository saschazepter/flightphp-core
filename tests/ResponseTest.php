--- conflicted
+++ resolved
@@ -6,15 +6,9 @@
 
 use Exception;
 use flight\net\Response;
-<<<<<<< HEAD
-
-class ResponseTest extends \PHPUnit\Framework\TestCase
-=======
-use flight\util\Collection;
 use PHPUnit\Framework\TestCase;
 
 class ResponseTest extends TestCase
->>>>>>> 15ec8e9c
 {
     protected function setUp(): void
     {
