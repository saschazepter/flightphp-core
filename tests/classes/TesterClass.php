--- conflicted
+++ resolved
@@ -1,10 +1,8 @@
 <?php
 
-<<<<<<< HEAD
+declare(strict_types=1);
+
 namespace tests\classes;
-=======
-declare(strict_types=1);
->>>>>>> 15ec8e9c
 
 class TesterClass
 {
