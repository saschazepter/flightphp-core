<?php

<<<<<<< HEAD
/**
 * Flight: An extensible micro-framework.
 *
 * @copyright   Copyright (c) 2012, Mike Cao <mike@mikecao.com>
 * @license     MIT, http://flightphp.com/license
 */

namespace tests;

class CollectionTest extends \PHPUnit\Framework\TestCase
=======
declare(strict_types=1);

use flight\util\Collection;
use PHPUnit\Framework\TestCase;

class CollectionTest extends TestCase
>>>>>>> 15ec8e9c
{
    private Collection $collection;

    protected function setUp(): void
    {
        $this->collection = new Collection(['a' => 1, 'b' => 2]);
    }

    // Get an item
    public function testGet()
    {
        $this->assertEquals(1, $this->collection->a);
    }

    // Set an item
    public function testSet()
    {
        $this->collection->c = 3;
        $this->assertEquals(3, $this->collection->c);
    }

    // Check if an item exists
    public function testExists()
    {
        $this->assertTrue(isset($this->collection->a));
    }

    // Unset an item
    public function testUnset()
    {
        unset($this->collection->a);
        $this->assertFalse(isset($this->collection->a));
    }

    // Count items
    public function testCount()
    {
        $this->assertEquals(2, count($this->collection));
    }

    // Iterate through items
    public function testIterate()
    {
        $items = [];
        foreach ($this->collection as $key => $value) {
            $items[$key] = $value;
        }

        $this->assertEquals(['a' => 1, 'b' => 2], $items);
    }

    public function testJsonSerialize()
    {
        $this->assertEquals(['a' => 1, 'b' => 2], $this->collection->jsonSerialize());
    }

    public function testOffsetSetWithNullOffset()
    {
        $this->collection->offsetSet(null, 3);
        $this->assertEquals(3, $this->collection->offsetGet(0));
    }

    public function testOffsetExists()
    {
        $this->collection->a = 1;
        $this->assertTrue($this->collection->offsetExists('a'));
    }

    public function testOffsetUnset()
    {
        $this->collection->a = 1;
        $this->assertTrue($this->collection->offsetExists('a'));
        $this->collection->offsetUnset('a');
        $this->assertFalse($this->collection->offsetExists('a'));
    }

    public function testKeys()
    {
        $this->collection->a = 1;
        $this->collection->b = 2;
        $this->assertEquals(['a', 'b'], $this->collection->keys());
    }

    public function testClear()
    {
        $this->collection->a = 1;
        $this->collection->b = 2;
        $this->assertEquals(['a', 'b'], $this->collection->keys());
        $this->collection->clear();
        $this->assertEquals(0, $this->collection->count());
    }
}<|MERGE_RESOLUTION|>--- conflicted
+++ resolved
@@ -1,24 +1,13 @@
 <?php
 
-<<<<<<< HEAD
-/**
- * Flight: An extensible micro-framework.
- *
- * @copyright   Copyright (c) 2012, Mike Cao <mike@mikecao.com>
- * @license     MIT, http://flightphp.com/license
- */
+declare(strict_types=1);
 
 namespace tests;
-
-class CollectionTest extends \PHPUnit\Framework\TestCase
-=======
-declare(strict_types=1);
 
 use flight\util\Collection;
 use PHPUnit\Framework\TestCase;
 
 class CollectionTest extends TestCase
->>>>>>> 15ec8e9c
 {
     private Collection $collection;
 
