<?php

<<<<<<< HEAD
/**
 * Flight: An extensible micro-framework.
 *
 * @copyright   Copyright (c) 2012, Mike Cao <mike@mikecao.com>
 * @license     MIT, http://flightphp.com/license
 */
namespace tests;
=======
declare(strict_types=1);
>>>>>>> 15ec8e9c

use Exception;
use flight\Engine;
use flight\net\Response;
use PHPUnit\Framework\TestCase;

// phpcs:ignoreFile PSR2.Methods.MethodDeclaration.Underscore
class EngineTest extends TestCase
{
    public function setUp(): void
    {
        $_SERVER = [];
    }

    public function tearDown(): void
    {
        $_SERVER = [];
    }

    public function testInitBeforeStart()
    {
        $engine = new class extends Engine {
            public function getInitializedVar()
            {
                return $this->initialized;
            }
        };
        $this->assertTrue($engine->getInitializedVar());
        $engine->start();

        // this is necessary cause it doesn't actually send the response correctly
        ob_end_clean();

        $this->assertFalse($engine->router()->case_sensitive);
        $this->assertTrue($engine->response()->content_length);
    }

    public function testHandleErrorNoErrorNumber()
    {
        $engine = new Engine();
        $result = $engine->handleError(0, '', '', 0);
        $this->assertFalse($result);
    }

    public function testHandleErrorWithException()
    {
        $engine = new Engine();
        $this->expectException(Exception::class);
        $this->expectExceptionCode(5);
        $this->expectExceptionMessage('thrown error message');
        $engine->handleError(5, 'thrown error message', '', 0);
    }

    public function testHandleException()
    {
        $engine = new Engine();
        $regex_message = preg_quote('<h1>500 Internal Server Error</h1><h3>thrown exception message (20)</h3>');
        $this->expectOutputRegex('~' . $regex_message . '~');
        $engine->handleException(new Exception('thrown exception message', 20));
    }

    public function testMapExistingMethod()
    {
        $engine = new Engine();
        $this->expectException(Exception::class);
        $this->expectExceptionMessage('Cannot override an existing framework method.');
        $engine->map('_start', function () {
        });
    }

    public function testRegisterExistingMethod()
    {
        $engine = new Engine();
        $this->expectException(Exception::class);
        $this->expectExceptionMessage('Cannot override an existing framework method.');
        $engine->register('_error', 'stdClass');
    }

    public function testSetArrayOfValues()
    {
        $engine = new Engine();
        $engine->set([ 'key1' => 'value1', 'key2' => 'value2']);
        $this->assertEquals('value1', $engine->get('key1'));
        $this->assertEquals('value2', $engine->get('key2'));
    }

    public function testStartWithRoute()
    {
        $_SERVER['REQUEST_METHOD'] = 'GET';
        $_SERVER['REQUEST_URI'] = '/someRoute';

        $engine = new class extends Engine {
            public function getInitializedVar()
            {
                return $this->initialized;
            }
        };
        $engine->route('/someRoute', function () {
            echo 'i ran';
        }, true);
        $this->expectOutputString('i ran');
        $engine->start();
    }

    // n0nag0n - I don't know why this does what it does, but it's existing framework functionality 1/1/24
    public function testStartWithRouteButReturnedValueThrows404()
    {
        $_SERVER['REQUEST_METHOD'] = 'GET';
        $_SERVER['REQUEST_URI'] = '/someRoute';

        $engine = new class extends Engine {
            public function getInitializedVar()
            {
                return $this->initialized;
            }
        };
        $engine->route('/someRoute', function () {
            echo 'i ran';
            return true;
        }, true);
        $this->expectOutputString('<h1>404 Not Found</h1><h3>The page you have requested could not be found.</h3>');
        $engine->start();
    }

    public function testStopWithCode()
    {
        $engine = new class extends Engine {
            public function getLoader()
            {
                return $this->loader;
            }
        };
        // doing this so we can overwrite some parts of the response
        $engine->getLoader()->register('response', function () {
            return new class extends Response {
                public function setRealHeader(string $header_string, bool $replace = true, int $response_code = 0): self
                {
                    return $this;
                }
            };
        });
        // need to add another one of these because _stop() stops and gets clean, but $response->send() does too.....
        ob_start();
        $engine->response()->write('I am a teapot');
        $this->expectOutputString('I am a teapot');
        $engine->stop(500);
        $this->assertEquals(500, $engine->response()->status());
    }

    public function testPostRoute()
    {
        $engine = new Engine();
        $engine->post('/someRoute', function () {
            echo 'i ran';
        }, true);
        $routes = $engine->router()->getRoutes();
        $this->assertEquals('POST', $routes[0]->methods[0]);
        $this->assertEquals('/someRoute', $routes[0]->pattern);
    }

    public function testPutRoute()
    {
        $engine = new Engine();
        $engine->put('/someRoute', function () {
            echo 'i ran';
        }, true);
        $routes = $engine->router()->getRoutes();
        $this->assertEquals('PUT', $routes[0]->methods[0]);
        $this->assertEquals('/someRoute', $routes[0]->pattern);
    }

    public function testPatchRoute()
    {
        $engine = new Engine();
        $engine->patch('/someRoute', function () {
            echo 'i ran';
        }, true);
        $routes = $engine->router()->getRoutes();
        $this->assertEquals('PATCH', $routes[0]->methods[0]);
        $this->assertEquals('/someRoute', $routes[0]->pattern);
    }

    public function testDeleteRoute()
    {
        $engine = new Engine();
        $engine->delete('/someRoute', function () {
            echo 'i ran';
        }, true);
        $routes = $engine->router()->getRoutes();
        $this->assertEquals('DELETE', $routes[0]->methods[0]);
        $this->assertEquals('/someRoute', $routes[0]->pattern);
    }

    public function testHalt()
    {
        $engine = new class extends Engine {
            public function getLoader()
            {
                return $this->loader;
            }
        };
        // doing this so we can overwrite some parts of the response
        $engine->getLoader()->register('response', function () {
            return new class extends Response {
                public function __construct()
                {
                }

                public function setRealHeader(
                    string $header_string,
                    bool $replace = true,
                    int $response_code = 0
                ): self {
                    return $this;
                }
            };
        });

        $this->expectOutputString('skip---exit');
        $engine->halt(500, 'skip---exit');
        $this->assertEquals(500, $engine->response()->status());
    }

    public function testRedirect()
    {
        $engine = new Engine();
        $engine->redirect('https://github.com', 302);
        $this->assertEquals('https://github.com', $engine->response()->headers()['Location']);
        $this->assertEquals(302, $engine->response()->status());
    }

    public function testRedirectWithBaseUrl()
    {
        $engine = new Engine();
        $engine->set('flight.base_url', '/subdirectory');
        $engine->redirect('/someRoute', 301);
        $this->assertEquals('/subdirectory/someRoute', $engine->response()->headers()['Location']);
        $this->assertEquals(301, $engine->response()->status());
    }

    public function testJson()
    {
        $engine = new Engine();
        $engine->json(['key1' => 'value1', 'key2' => 'value2']);
        $this->expectOutputString('{"key1":"value1","key2":"value2"}');
        $this->assertEquals('application/json; charset=utf-8', $engine->response()->headers()['Content-Type']);
        $this->assertEquals(200, $engine->response()->status());
    }

    public function testJsonP()
    {
        $engine = new Engine();
        $engine->request()->query['jsonp'] = 'whatever';
        $engine->jsonp(['key1' => 'value1', 'key2' => 'value2']);
        $this->expectOutputString('whatever({"key1":"value1","key2":"value2"});');
        $this->assertEquals('application/javascript; charset=utf-8', $engine->response()->headers()['Content-Type']);
        $this->assertEquals(200, $engine->response()->status());
    }

    public function testJsonpBadParam()
    {
        $engine = new Engine();
        $engine->jsonp(['key1' => 'value1', 'key2' => 'value2']);
        $this->expectOutputString('({"key1":"value1","key2":"value2"});');
        $this->assertEquals('application/javascript; charset=utf-8', $engine->response()->headers()['Content-Type']);
        $this->assertEquals(200, $engine->response()->status());
    }

    public function testEtagSimple()
    {
        $engine = new Engine();
        $engine->etag('etag');
        $this->assertEquals('"etag"', $engine->response()->headers()['ETag']);
    }

    public function testEtagWithHttpIfNoneMatch()
    {
        // just need this not to exit...
        $engine = new class extends Engine {
            public function _halt(int $code = 200, string $message = ''): void
            {
                $this->response()->status($code);
                $this->response()->write($message);
            }
        };
        $_SERVER['HTTP_IF_NONE_MATCH'] = 'etag';
        $engine->etag('etag');
        $this->assertEquals('"etag"', $engine->response()->headers()['ETag']);
        $this->assertEquals(304, $engine->response()->status());
    }

    public function testLastModifiedSimple()
    {
        $engine = new Engine();
        $engine->lastModified(1234567890);
        $this->assertEquals('Fri, 13 Feb 2009 23:31:30 GMT', $engine->response()->headers()['Last-Modified']);
    }

    public function testLastModifiedWithHttpIfModifiedSince()
    {
        // just need this not to exit...
        $engine = new class extends Engine {
            public function _halt(int $code = 200, string $message = ''): void
            {
                $this->response()->status($code);
                $this->response()->write($message);
            }
        };
        $_SERVER['HTTP_IF_MODIFIED_SINCE'] = 'Fri, 13 Feb 2009 23:31:30 GMT';
        $engine->lastModified(1234567890);
        $this->assertEquals('Fri, 13 Feb 2009 23:31:30 GMT', $engine->response()->headers()['Last-Modified']);
        $this->assertEquals(304, $engine->response()->status());
    }

    public function testGetUrl()
    {
        $engine = new Engine();
        $engine->route('/path1/@param:[0-9]{3}', function () {
            echo 'I win';
        }, false, 'path1');
        $url = $engine->getUrl('path1', [ 'param' => 123 ]);
        $this->assertEquals('/path1/123', $url);
    }

    public function testMiddlewareCallableFunction()
    {
        $engine = new Engine();
        $engine->route('/path1/@id', function ($id) {
            echo 'OK' . $id;
        })
            ->addMiddleware(function ($params) {
                echo 'before' . $params['id'];
            });
        $engine->request()->url = '/path1/123';
        $engine->start();
        $this->expectOutputString('before123OK123');
    }

    public function testMiddlewareCallableFunctionReturnFalse()
    {
        $engine = new class extends Engine {
            public function _halt(int $code = 200, string $message = ''): void
            {
                $this->response()->status($code);
                $this->response()->write($message);
            }
        };
        $engine->route('/path1/@id', function ($id) {
            echo 'OK' . $id;
        })
            ->addMiddleware(function ($params) {
                echo 'before' . $params['id'];
                return false;
            });
        $engine->request()->url = '/path1/123';
        $engine->start();
        $this->expectOutputString('Forbiddenbefore123');
        $this->assertEquals(403, $engine->response()->status());
    }

    public function testMiddlewareClassBefore()
    {
        $middleware = new class {
            public function before($params)
            {
                echo 'before' . $params['id'];
            }
        };
        $engine = new Engine();

        $engine->route('/path1/@id', function ($id) {
            echo 'OK' . $id;
        })
            ->addMiddleware($middleware);
        $engine->request()->url = '/path1/123';
        $engine->start();
        $this->expectOutputString('before123OK123');
    }

    public function testMiddlewareClassBeforeAndAfter()
    {
        $middleware = new class {
            public function before($params)
            {
                echo 'before' . $params['id'];
            }
            public function after($params)
            {
                echo 'after' . $params['id'];
            }
        };
        $engine = new Engine();

        $engine->route('/path1/@id', function ($id) {
            echo 'OK' . $id;
        })
            ->addMiddleware($middleware);
        $engine->request()->url = '/path1/123';
        $engine->start();
        $this->expectOutputString('before123OK123after123');
    }

    public function testMiddlewareClassAfter()
    {
        $middleware = new class {
            public function after($params)
            {

                echo 'after' . $params['id'];
            }
        };
        $engine = new Engine();

        $engine->route('/path1/@id', function ($id) {
            echo 'OK' . $id;
        })
            ->addMiddleware($middleware);
        $engine->request()->url = '/path1/123';
        $engine->start();
        $this->expectOutputString('OK123after123');
    }

    public function testMiddlewareClassAfterFailedCheck()
    {
        $middleware = new class {
            public function after($params)
            {
                echo 'after' . $params['id'];
                return false;
            }
        };
        $engine = new class extends Engine {
            public function _halt(int $code = 200, string $message = ''): void
            {
                $this->response()->status($code);
                $this->response()->write($message);
            }
        };

        $engine->route('/path1/@id', function ($id) {
            echo 'OK' . $id;
        })
            ->addMiddleware($middleware);
        $engine->request()->url = '/path1/123';
        $engine->start();
        $this->assertEquals(403, $engine->response()->status());
        $this->expectOutputString('ForbiddenOK123after123');
    }

    public function testMiddlewareCallableFunctionMultiple()
    {
        $engine = new Engine();
        $engine->route('/path1/@id', function ($id) {
            echo 'OK' . $id;
        })
            ->addMiddleware(function ($params) {
                echo 'before1' . $params['id'];
            })
            ->addMiddleware(function ($params) {
                echo 'before2' . $params['id'];
            });
        $engine->request()->url = '/path1/123';
        $engine->start();
        $this->expectOutputString('before1123before2123OK123');
    }

    // Pay attention to the order on how the middleware is executed in this test.
    public function testMiddlewareClassCallableRouteMultiple()
    {
        $middleware = new class {
            public function before($params)
            {
                echo 'before' . $params['another_id'];
            }
            public function after($params)
            {
                echo 'after' . $params['id'];
            }
        };
        $middleware2 = new class {
            public function before($params)
            {
                echo 'before' . $params['id'];
            }
            public function after($params)
            {
                echo 'after' . $params['id'] . $params['another_id'];
            }
        };
        $engine = new Engine();
        $engine->route('/path1/@id/subpath1/@another_id', function () {
            echo 'OK';
        })->addMiddleware([ $middleware, $middleware2 ]);

        $engine->request()->url = '/path1/123/subpath1/456';
        $engine->start();
        $this->expectOutputString('before456before123OKafter123456after123');
    }

    public function testMiddlewareClassGroupRouteMultipleBooyah()
    {
        $middleware = new class {
            public function before($params)
            {
                echo 'before' . $params['another_id'];
            }
            public function after($params)
            {
                echo 'after' . $params['id'];
            }
        };
        $middleware2 = new class {
            public function before($params)
            {
                echo 'before' . $params['id'];
            }
            public function after($params)
            {
                echo 'after' . $params['id'] . $params['another_id'];
            }
        };
        $engine = new Engine();
        $engine->group('/path1/@id', function ($router) {
            $router->map('/subpath1/@another_id', function () {
                echo 'OK';
            });
            $router->map('/@cool_id', function () {
                echo 'OK';
            });
        }, [ $middleware, $middleware2 ]);

        $engine->request()->url = '/path1/123/subpath1/456';
        $engine->start();
        $this->expectOutputString('before456before123OKafter123456after123');
    }
}<|MERGE_RESOLUTION|>--- conflicted
+++ resolved
@@ -1,16 +1,8 @@
 <?php
 
-<<<<<<< HEAD
-/**
- * Flight: An extensible micro-framework.
- *
- * @copyright   Copyright (c) 2012, Mike Cao <mike@mikecao.com>
- * @license     MIT, http://flightphp.com/license
- */
+declare(strict_types=1);
+
 namespace tests;
-=======
-declare(strict_types=1);
->>>>>>> 15ec8e9c
 
 use Exception;
 use flight\Engine;
